# API Design Thinking #

## **WORK-IN-PROGRESS** ##

We assemble some thinking about the general structure of APIs for [Moltrack](https://github.com/datagrok-ai/mol-track)

What are the strategies?  Typical RESTful API design where there is a close connection between the underlying database design and the endpoint design.  For each database table, there are corresponding CRUD needs fulfilled by CRUD endpoints. (CRUD - create, read, update, delete).  The corresponding REST method are POST, GET, PUT or PATCH, and DELETE.  There is an open standard, [json:api](https://jsonapi.org/), that Revvity's API is modeled after, that we may want to consider.

We have a number of intents.

1. set up system
2. set up properties, synonyms, associations
3. register virtual compounds
4. register batches
5. set up assay_types and corresponding assay_type_details and assay_type_properties
6. register assays and assay_results.
7. search within a domain (compounds, batches, assay_results) or in combination

**IMPORTANT: All paths should be prefixed by the appropriate version.**  Right now the version would be `/v1`.  In this document, the version prefix is assumed for clarity.  FASTAPI has a [router](https://fastapi.tiangolo.com/reference/apirouter/) concept that may allow us to declare versioning.

## Schema - WIP ##

When a user wants to register data into [Moltrack](https://github.com/datagrok-ai/mol-track), they typically want to register main entities like batches, compounds, or assay data.  The data set will typically have suppementary data like properties and synonyms that add context.  Moltrack was designed to handle this data in a controlled way.  To do that we need to allow the user to register the definitions of that context data.  We call this definition a schema.  The contract of this schema definition is to ensure that the appropriate definitions exist, to reuse previously defined definitions where possible, and to reject definitions that are incomplete.  The 'schema' is used in the definition of a set of resources but **not** a resource in and of itself.

*We will be developing this by example to understand its breath and depth.*  We know that we need to be able to define basic entities like properties and synonyms and associations.  The immediate need is for creations of these definitions.  Later we will think about the design for updates and (logical) deletions.

- Semantic Types: name, description
- Properties: name, value_type, semantic_type, property_class, unit, scope
- Synonym Types: synonym_level, name, pattern, description
- Additions: name, description, code, is_active, formula, molecular_weight, smiles, molfile, role

- `POST /schema` - used to define/ensure that a set of context definitions exist.

   For the [Black demo data set](./demo-data/black)  to register compounds and batches we need the following:

   ```json
   {
       "properties": [
         {"name": "MolLogP", "scope": "compound", "property_class": "calculated", "value_type": "double", "unit": ""}
       ],
       "synonym_types": [
            {"name": "batch_corporate_id", "level": "batch", "pattern": ""},
            {"name": "corporate_id", "level": "compound", "pattern": ""},
            {"name": "CAS number", "level": "compound", "pattern": "r'\b[1-9]{1}[0-9]{1,6}-\d{2}-\d\b'"},
            {"name": "common name", "level": "compound", "pattern": ""},
            {"name": "USAN", "level": "compound", "pattern": ""}
            ]
   }
   ```

  - Output
  The output should indicate the success of the overall request (`200 OK` or `201 Created`). *I can't identify the appropriate response for mixed suceess.* There should also be an item-by-item success status and if necessary a failure message:
    - Success - new property or synonym type is successfully registered.
    - Skipped - property or synonym type exists in MolTrack already.
    - Failed - the insert of the property or synonym type failed.  A 'failure message' attribute should be added to the item.

### Getter endpoints for schema ###

The GET endpoints allow us to see the configuration of MolTrack from perspective of the properties, synonyms, etc. associated with entities in the system.  At the moment we are provide resources specific to the entities but could also make it more dynamic with a query parameter.  We could also consider adding equivalent paths like `/compounds/schema` and `/batches/schema`

- `GET /schema/compounds` - returns properties and synonym_types associated with the compounds entity_type using the json form identified above.
- `GET /schema/batches` - returns properties, synonym_types and additions associated with the batches entity_type using the json form identified above.

## Additions ##

Additions are addtional chemical entities present in the batch/lot of a material produced.  Examples include HCl salts or hydrates.  For these to be available as a part of the batch registration they need to be preregistered into MolTrack.  One of smiles and molfile must exist.  Any missing values should be computed if possible.  The return will be an array of additions added including the addition_id. `Is_archived` is archived by default; `Is_active` is true by default.  The MolTrack administator may update an addition's `is_active` flag (via `PUT`) to `false` to disallow subsequent use of the addtion.  A work-in-progress set of additions can be found in [additions.csv](./demo-data/additions.csv).

- `POST /additions` - used to register one or more additions into the MolTrack system.  The endpoint accepts an array of addition definitions in csv format (selected as the format for the MVP).  The return will show the status of the overal request. There should also be an item-by-item success status and if necessary a failure message:
  - Success - new addition is successfully registered.
  - Skipped - addition exists in MolTrack already.
  - Failed - the insert of the addition failed.  A 'failure message' attribute should be added to the item.

<<<<<<< HEAD
- `PUT /additions` – updates one or more existing additions in the MolTrack system. Accepts an array of complete addition definitions, each including a valid addition_id. Returns an array of the updated additions.  The return will show the status of the overal request. There should also be an item-by-item success status and if necessary a failure message:
  - Success - new addition is successfully updated.
  - Skipped - no addition update required; addition exists and all attributes match in MolTrack already.
  - Failed - the addition update failed.  A 'failure message' attribute should be added to the item.
=======
  - A work-in-progress set of additions can be found in [additions.csv](./demo-data/additions.csv)
>>>>>>> 3667529c

- `GET /additions` - retrieve all the salts and solvates that have been registered.  Retrieve in a csv format.
- `GET /additions/salts` - retrieve all additions with role of *salts*.
- `GET /additions/solvates` - retrieve all additions with role of *solvates*.
- `GET /additions/{addition_id}` - retrieve all information for a specific addition.

<<<<<<< HEAD
- `DELETE /additions/{addition_id}` - soft delete from a given addition but only if there are no existing dependent batches.
=======
### Update endpoints ###

- `PUT /additions/{addition_id}` – Used to update information for the provided addition_id.
- `DELETE /additions/{addition_id}` - soft delete from a given addition.
>>>>>>> 3667529c

## Register Batches ##

Batch registration will be performed as singletons or in bulk, by the chemist or registrar.  Use cases include supporting individual batch synthesis, library synthesis generated internally or by a contract research organization (CRO) and acquistion from a vendor.  Each registrations entry will contain information about the batch including batch details, batch synonyms, compound information (including synonyms and properties) and batch additions.  Properties, synonym_types, and additons must be defined ahead of time and if missing will result in a registration failure.  The inputs will be a collection of batch records that will be presented in a CSV-style format, an SDfile format or a parquet file .  A single registration will be a collection with a single record.  

Registrations could executed synchronously or asynchronously.  In general, registration should be performed asynchronously to accommmodate multiple scenarios where processing would be require a lot of time, including molecules with complex ring structure or a collection that contains many entries.  *For the MVP, we have decided to go with synchronous registration.*

Mapping is optional, but assumes that the field names directly map to the database concepts.

- `POST /batches` - synchronous registration endpoint for CSV input
  - Input
    - query parameters
      - ~~`input_format=csv`  [default csv, optionally mol-v3000]~~
      - `output_format=csv` [default csv, optional mol-v3000]
    - example in csv

      ```text
      "batch_corporate_id", structure, common_name, cas, usan
      "EPA-001-001","OC(=O)c1cc2c(cc1)c(=O)O","1,3-benezenedicarboxylic acid","121-91-5"
      "EPA-120-001","c1cc(C)ccc1c2cc(C(F)(F)F)nn2c3ccc(cc3)S(=O)(=O)N",,"169590-42-5","celecoxib"
      ```

    - csv data in the json body

      ```json
      {
         "data": "\"batch_corporate_id\", smiles, common_name, cas, usan\n\"EPA-001-001\",\"OC(=O)c1cc2c(cc1)c(=O)O\",\"1,3-benezenedicarboxylic acid\",     \"121-91-5\"\n\"EPA-120-001\",\"c1cc(C)ccc1c2cc(C(F)(F)F)nn2c3ccc(cc3)S(=O)(=O)N\",,\"169590-42-5\",\"celecoxib\"\n",
         "mapping": {
            "smiles": "compounds.smiles",
            "batch_corporate_id": "batches_synonyms.batch_corporate_id",
            "common_name": "compounds_synonyms.common_name",
            "cas": "compounds_synonyms.cas",
            "usan": "compounds_synonyms.usan"
         }
      }
      ```

    - An example set of batches with addtions and batch properties to be registered can be found [2_batches_with_additions.csv](./demo-data/black/2_batches_with_additions.csv).  The additions are listed in columns with the cells showing the equivalents.  Schemas posts should be performed with [compounds_schema.json](./demo-data/black/compounds_schema.json) and [batches_schema.json](./demo-data/black/batches_schema.json) first to prepare the appropriate schema.

  - Output
   The batches, batches_detail, batches_synonym, batch_additions, additions, compounds, compound_details, and compound_synonyms tables will be joined appropriately, pivoted and concatenated appropriately to produce a single record.  The batch_regno and id should also be returned.  The row-by-row registration status and if necessary error message should be added as attributes.
    - 200

      ```json
      {
         "status_message": "Success",
         "data": "\"batch_corporate_id\",smiles,common_name,cas,usan,batch_id,compound_id,compound_corporate_id\n\"EPA-001-001\",\"OC(=O)c1cc2c(cc1)c(=O)O\",\"1,3-benezenedicarboxylic acid\",\"121-91-5\",1,2,\"EPA-001\"\n\"EPA-120-001\",\"c1cc(C)ccc1c2cc(C(F)(F)F)nn2c3ccc(cc3)S(=O)(=O)N\",,\"169590-42-5\",\"celecoxib\",2,4,\"EPA-120\"\n"
      }
      ```

- `GET /batches/` - returns a representation of batches including details, synonyms, additions and compounds including details and synonyms

   __Future potential capabilities__
   1. pagination must be supported
   2. output format must be supported. `output-format=[json|csv|mol-v3000]` with a default of `csv`.  If `json` format is selected, the data is returned in a nested dictionary structure.  If the format is `csv` or `mol-v3000`, then the data is pivoted/concatenated/flattened
   3. there should probably be a hard limit

- `GET /batches/{id}` - Returns a representation of batches including details, synonyms, additions and compounds including details and synonyms

   __Future potential capability__
  - Query parameter `output-format=[json|csv|mol-v3000]` with a default of `csv`.  If `json` format is selected, the data is returned in a nested dictionary structure.  If the format is `csv` or `mol-v3000`, then the data is pivoted/concatenated/flattened

- `GET /batches/{batch_id}/properties`
- `GET /batches/{batch_id}/synonyms`
- `GET /batches/{batch_id}/additions` - should returns additions, equivalents, and summary

- `PUT /batches/{batch_id}` - Used for updating information (details, compound, synonym, additions) for a given batch.  `batch_regno` is not updateable.

## Register Virtual Compounds ##

Virtual compound registration will typically be done in bulk, by a cheminformatician or registrar.  These registrations will be contain the structure, synonyms, and possibly properties.  Properties and synonym_types will need to be defined ahead of time.  The inputs will be a collection of compound records that will be presented in a CSV-style format, an SDfile format or a parquet file. A single registration will be a array with a single record. 

Registrations could be executed synchronously or asynchronously.  In general, registration should be performed asynchronously to accommmodate multiple scenarios where processing would be require a lot of time, including molecules with complex ring structure or a collection that contains many entries.  

*For the MVP, we have decided to go with*:

   1. *Synchronous registration.*
   2. *csv as the only input format with the structure encoded as either smiles or molfile (V2000 or V3000) format.*
   3. *csv as the only output format.*
   4. *Two failure-handling strategies are possible: (a) Reject all – the entire request fails if any entry is invalid; (b) Reject row – invalid entries are skipped, while valid ones are processed. By default, the system uses the Reject all strategy.*

- `POST /compounds` - synchronous registration endpoint for CSV input
  - Input
    - *Deferred* query parameters
      - `input_format=csv`  [default csv, optionally mol-v3000] - *No longer required.  The data format should be determined by the content.*
      - `output_format=csv` [default csv, optional mol-v3000]
    - example in csv

      ```text
      "structure, common_name, cas, usan
      "OC(=O)c1cc2c(cc1)c(=O)O","1,3-benezenedicarboxylic acid","121-91-5"
      "c1cc(C)ccc1c2cc(C(F)(F)F)nn2c3ccc(cc3)S(=O)(=O)N",,"169590-42-5","celecoxib"
      ```

    - Mapping data is optional included in the input body. If not provided, it will be inferred from column names.  If provided, it will follow the format below:

      ```json
      {
         "mapping": {
            "<column name>": "<field name>",
            "<column_name>": "<table_name>.[<field_name | dynamic attribute name>]"
         }
      }
      ```

    - Example csv data in the json body with mapping

      ```json
      {
         "data": "structure, common_name, cas, usan\n\"OC(=O)c1cc2c(cc1)c(=O)O\",\"1,3-benezenedicarboxylic acid\",     \"121-91-5\"\n\"c1cc(C)ccc1c2cc(C(F)(F)F)nn2c3ccc(cc3)S(=O)(=O)N\",,\"169590-42-5\",\"celecoxib\"\n",
         "mapping": {
            "structure": "smiles",
            "common_name": "compounds_synonyms.common_name",
            "cas": "compounds_synonyms.cas",
            "usan": "compounds_synonyms.usan"
         }
      }
      ```

  - Output
   The compounds, compound_details, and compound_synonyms tables will be joined appropriately, pivoted and concatenated appropriately to produce a single record.
    - 200

      ```json
      {
         "status_messge": "Success",
         "data": "smiles,common_name,cas,usan,batch_id,compound_id,compound_corporate_id,registration_status,registration_error_message\n\"OC(=O)c1cc2c(cc1)c(=O)O\",\"1,3-benezenedicarboxylic acid\",\"121-91-5\",2,\"EPA-001\","success",""\n\"c1cc(C)ccc1c2cc(C(F)(F)F)nn2c3ccc(cc3)S(=O)(=O)N\",,\"169590-42-5\",\"celecoxib\",4,\"EPA-120\","success",""\n"
      }
      ```

    - 422 Unprocessable Content  - *For the MVP, any process error will for entire transaction to fail* 

      ```json
      {
         "status_messge": "Failed",
         "data": "smiles,common_name,cas,usan,batch_id,compound_id,compound_corporate_id,registration_status,registration_error_message\n\"OC(=O)c1cc2c(cc1)c(=O)O\",\"1,3-benezenedicarboxylic acid\",\"121-91-5\",2,\"EPA-001\","success",""\n\"c1cc(C)ccc1c2cc(C(F)(F)F)nn2c3ccc(cc3)S(=O)(=O)N\",,\"169590-42-5\",\"celecoxib\",4,\"EPA-120\","failed","invalid structure"\n"
      }
      ```

### Getter endpoints ###

These are included for symmetry of user experience.  They may be deprecated in favor of a search experience for become synonyms for that search endpoint.

- `GET /compounds/` - returns an array of compounds with each entry having the comound, the properties and the synonyms.  An optional query parameter will allow the user to select the output format: json, csv-style, sd-file, parquet.  Properties and synonyms will need to be pivoted (and concatenated as necessary) to accomodate the csv, sd and parquet format expectations.  ~~We will need to have query parameters to support pagination of the resulting output (`start`,`stop`,`max-per-page`)~~
- `GET /compounds/{compound_id}`
- `GET /compounds/{compound_id}/properties` - I think these will be infrequently used but included for completeness
- `GET /compounds/{compound_id}/synonyms` - I think these will be infrequently used but included for completeness

### Update endpoints ###

- `PUT /compounds/{compound_id}` - Used to update information (structure, properties, synonyms) for the provided compound_id.  Based on the business rule configuration, structure changes for compounds with batches attached are not permitted but rather may only be performed via the `PUT /batches/{batch_id}` endpoint.
- `DELETE /compounds/{compound_id}` - Used to perform a soft delete.  Only allowed from compounds that have no dependent batches.

## Assay Data Domain ##

A key capability for moltrack is to capture assay data related to a sample (batch).  Typically this will be measured biological activity (potency, selectivity, toxicity).  It can be used to capture measured physical/chemical attributes as well.

- `POST /schema/assay`  will define allowed/expected properties for assay_type_details, assay_details, assay_type_properties.  The properties represent categorization of the assay type whose values would be stored in *assay_type_details*, experimental conditions that would be stored as the assays level in the *assay_details* table, and result types and experimental conditions that would be stored at the *assay_results* level.  *in vivo*, *in vitro*, *in celluo* are examples of an **assay format** property that would likely be declared at the *assay type* level.

N.B. I am not happy with the titling of the major sections of the following schema

   ```json
   {
      "assay_type_details properties": [
         {
            "name": "assay format",
            "scope": "assay_types",
            "property_class": "asserted",
            "value_type": "string"
         },
         {
            "name": "biological system",
            "scope": "assay_types",
            "property_class": "asserted",
            "value_type": "string"
         }
      ],
      "assay_details properties":[
            {
            "name": "Cell Species",
            "value_type": "string",
            "required": true,
            "scope": "assay",
            "property_class": "asserted"
        },
        {
            "name": "Cell Lot",
            "value_type": "string",
            "required": true,
            "scope": "assay",
            "property_class": "measured"
        },
        {
            "name": "Cell Concentration",
            "value_type": "float",
            "required": true,
            "scope": "assay",
            "property_class": "measured",
            "units": "10^6 cells/mL"
        },
        {
            "name": "Assay Run Date",
            "value_type": "datetime",
            "required": true,
            "scope": "assay",
            "property_class": "measured"
        },
        {
            "name": "Assayer",
            "value_type": "uuid",
            "required": true,
            "scope": "assay",
            "property_class": "measured"
        }
      ],
       "assay_type_properties": [
            {
                "name": "Reported CLint",
                "value_type": "float",
                "unit": "uL/min/10^6 cells",
                "required": true,
                "property_class": "measured",
                "scope": "assay_results"
            },
            {
                "name": "Mean HTC recovery",
                "unit": "%",
                "required": false,
               "value_type": "float",
               "property_class": "measured",
                "scope": "assay_results"
            },
            {
                "name": "SD HTC recovery",
                "unit": "%",
                "required": false,
               "value_type": "float",
               "property_class": "measured",
                "scope": "assay_results"
            },
            {
                "name": "Dosed Concentration",
                "unit": "uM",
                "required": true,
               "value_type": "float",
               "property_class": "measured",
                "scope": "assay_results"
            }
       ]
   }
   ```

- `POST /assay_types` will create an instance of an assay type and values in assay_type_details and assay_type_properties. An example is presented below.

   ```json
   {
    "assay_type": {
        "name": "Hepatocyte Stability",
        "details": {
            "assay format": "in cellulo",
            "biological_system": "hepatocyte"
        }
      }
   }
   ```

- `POST /assays` will create an instance of the 'assays' or assay run and populate property values in *assay_details* table.  Example properties to be populated would include assay date, assayer, and might include cell lot number for a *in cellulo* assay.  An example is presented below:

   ```json
   {
      "assay_details": {
         "cell species": "Human",
         "cell lot": "H1",
         "assayer": "Jane Doe",
         "assay_date": "2024-02-01"
      }
   }
   ```

- `POST /assay_results` This endpoint will be used populate data in assays, assay_details, and assay_results with input from a csv file and mapping.  The properties that are populated here will mostly be result types like IC50, SD, % inhibtion, ...  Certain result level experimental conditions may also be populated here, like dosed concentration for a stability study.  The mostly like input will be a csv file with a row per sample (batch) and columns per property from assays and assay_results levels.  There will need to be a mapping.  Since there were be multiple results rows per assay run, the assays instance will be to be determined by matching appropriate properties.
  - See example [assay data](./demo-data/black/assay_results.csv)
  - See example [mapping](./demo-data/black/assay_results_mapping.json)

### Assay Data Getter endpoint ###

These are included for symmetrical thinking of user experience.  They may be deprecated in favor of a search experience or become alternative paths for that search endpoint.

- `GET /assay_types` - Return a list of all assay_types with included assay_type_details and assay_type_properties.
- `GET /assay_types/{assay_type_id}` - Return the details for a specific assay_type.
- `GET /assays` - Return a list of all assays including assay_type information, assay_details information.
- `GET /assays/{assay_id}` - Return the details for a specific assay.
- `GET /assay_results`
   Query parameters include possible filters for {assay_type_id} and/or {assay_id}

### Assay Data Putter endpoints ###

### Assay Data Deleter endpoints ###

An example CSV can be found here [assay_results.csv](./demo-data/black/assay_results.csv).  An example mapping can be seen here [assay_results_mapping.json](./demo-data/black/assay_results_mapping.json).  Note that all fields are not mapped.

## Search - WIP ##

We provide a generalized search capabilities across all the various entities in our model: compounds, batches, assay_results.  A simple or complex set of search criteria are presented in a json format.  ~~Query parameters provide pagination support and output format style.~~ For the MVP, pagination is not required and only the CSV style output will be provided.  Because our primary output is csv style output, the output content needs to be coherent and hence limited by the entity type row orientation.  If we were using json output we could imagine batches and compounds in one result set.

User stories:

   1. Find all batches made for project X in the past week.
   2. Find all stereo-similar compounds to my molecule, so I can determine whether I have expressed the stereo nature of my new molecule correctly.
   3. Find all batches made by WuXi for project Y.
   4. Show me all details for batch with a specific corporate id.
   5. Find all batches made for project Y including details and assay results
   6. find all assay-data where
      1. substructure criteria
      2. similarity criteria
      3. batch property of source = WuXi
      4. kinase IC50 < 100 uM
   7. Show me all the *in cellulo* assay_types with details
   8. Shom me all the assay runs for a specific assay_type

The endpoint path indicates the shape of the returned data: compound per row; batch per row; assay result value per row.

- `/search/compounds` - compound per row, batch data aggregated or pivoted to the compound row.
- `/search/batches` - batch per row, compound data denormalized to each batch row, assay results aggreated or pivoted to the batch row
- `/search/assay-data` -

- `POST /search`
- `POST /search/compounds/structure`
  - exact  -->  smiles + standardized by Moltrack settings.  optional pattern of standardization  [array of standardization steps].  uses all layers of the registration mol hash
    - returns - 0 or 1 compound entries, exact match might return multiple tautomers
  - less precise  -- substructure, tautomer, no-stereo, similar to a key compound
    - returns multiple rows

   Caller does not need to how we call the fields and parameters

    - exact( query_molecule: smiles)
    - substructure( query_molecule: smarts)
    - tautomer( query_molecule: smiles)
    - no-stereo( query_molecule: smiles )
    - similar( query_molecule: smiles, similarity_threshold: float = 0.9)

   How to structure the json?

   ```json
    {
      "query_mol": "smiles | smarts",
      "structure_search": "exact (default) | substructure | tautomer | no-stereo | similar "
    },
    { "structure_search_type": ""}
    ```
   If we can decide on the proper structure search condition expression then these can just be part of the `/search/compounds` body and we don't need the `/search/compounds/structure` path

- `POST /search/complex` - should this be the generalized search?  Krzysztof has implement body like

```json
{
  "conditions": [
    {
      "table": "compounds",
      "field": "hash_tautomer",
      "operator": "=",
      "query_smiles": "Cc1ccc(NC(=O)c2ccc(CN3CCN(C)CC3)cc2)cc1Nc1nccc(-c2cccnc2)n1",
      "columns": ["id", "canonical_smiles"]
    },
    {
      "table": "assays",
      "field": "IC50",
      "operator": "<",
      "unit": "nM"
      "value": 100,
      "columns": ["assay_id", "IC50", "target"]
    }
  ],
  "logic": "AND"
}
```

- `POST /search/batches`
- `POST /search/assay-data`

logical conditions -> postgres sql condition phrases

- operators
  - AND
  - OR
  - NOT
  - in
  - "="
  - "is similar"
  - ">"
  - "<"
  - range ?
  - exists
  - like
  - contains

- conditions
  - field
  - operator
  - value - required for all operators except exists
  - threshold - required only for the "is similar" operator

- level - is currently one of
  - compounds
  - batches
  - assay_results

  We may need
  - assay_types
  - assays

- output
  - "*" - means all fields

- join - Joins may be reequired when including output fields from different levels

____________________________________________________________________________________________________________________
## *DEFERRED* ##

Properties and synonym types can probably follow the standard approaches:

## *Deferred* - Properties ##

- `POST /properties` takes a json structure in the body of the call with fields corresponding to a single property definition, registers the single property and returns the json structure for that property and including the id.
- `GET /properties` returns an array of json structures detailing each property.  A query string, defining the scope and limiting the return set, is also allowed.
- `GET /properties/{property_id}` returns the json structure for a single property.
- do we need updates.
- register a set of properties at one time through a "schema"

## *Deferred* - Synonym Types ##

- `POST /synonym-types/`
- `GET /synonym-types/`
- `GET /synonym-types/{synonym_id}`

- *Deferred* `POST /batches-collection`  To be implemented post-MVP.

   A mapping between input fields and database structure will need to be provided or inferred.  The POST endpoint creates a job that needs to be performed and returns the `jobId`.
   For this endpoint we will need to consider the ability to include all the data in the json body, gzipping the content, or provide a file upload mechanism.  The backend job should probably separate the content into individual entries so that we can run in parallel threads and still capture progress and errors.

   Returns:

   202

   ```json
   {
      "status_path": "/batches-collection/123/status"
   }
   ```

- *Deferred* `GET /batches-collection/{jobId}/status`. To be implemented post-MVP.
   Returns

   200

   ```json
   {
      "batches-collection-job-id": 123456,
      "global-status": "In Progress",
      "individual-statuses": [
         { "batch1": "Success"},
         { "batch2": "Failed", "error-message": "Business rules failed: project not recognized" },
         { "batch3": "In Progress"}
      ]
   }
   ```

- *Deferred* `POST /compounds-collection/`
A simplified json example is presented here to demonstrate the input structure:

   ```json
   [
      {
         "smiles": "c1cc(C)ccc1c2cc(C(F)(F)F)nn2c3ccc(cc3)S(=O)(=O)N",
         "USAN": "celecoxib",
         "CAS Number": "169590-42-5"
      }
   ]
   ```

   or

   ```json
   [
      {
         "smiles": "c1cc(C)ccc1c2cc(C(F)(F)F)nn2c3ccc(cc3)S(=O)(=O)N",
         "synonyms": [
            {"USAN": "celecoxib"},
            {"CAS Number": "169590-42-5"}
         ],
         "properties": []
      }
   ]
   ```

   A mapping between input fields and database structure will need to be provided or inferred.  The POST endpoint creates a job that needs to be performed and returns the `jobId`.
   For this endpoint we will need to consider the ability to include all the data in the json body, gzipping the content, or provide a file upload mechanism.  The backend job should probably separate the content into individual entries so that we can run in parallel threads and still capture progress and errors.

   Returns:

   202

   ```json
   {
      "status_path": "/compounds-collection/123/status"
   }
   ```

- *Deferred* `GET /compounds-collection/{jobId}/status` returns

   200

   ```json
   {
      "compounds-collection-job-id": 123456,
      "global-status": "In Progress",
      "individual-statuses": [
         { "molecule1": "Success"},
         { "molecule2": "Failed", "error-message": "Business rules failed: chemist not recognized" },
         { "molecule3": "In Progress"}
      ]
   }
   ```
<|MERGE_RESOLUTION|>--- conflicted
+++ resolved
@@ -63,35 +63,27 @@
 
 ## Additions ##
 
-Additions are addtional chemical entities present in the batch/lot of a material produced.  Examples include HCl salts or hydrates.  For these to be available as a part of the batch registration they need to be preregistered into MolTrack.  One of smiles and molfile must exist.  Any missing values should be computed if possible.  The return will be an array of additions added including the addition_id. `Is_archived` is archived by default; `Is_active` is true by default.  The MolTrack administator may update an addition's `is_active` flag (via `PUT`) to `false` to disallow subsequent use of the addtion.  A work-in-progress set of additions can be found in [additions.csv](./demo-data/additions.csv).
+Additions are addtional chemical entities present in the batch/lot of a material produced.  Examples include HCl salts or hydrates.  For these to be available as a part of the batch registration they need to be pre-registered into MolTrack.  One of smiles and molfile must exist.  Any missing values should be computed if possible.  The return will be an array of additions added including the addition_id. `Is_archived` is archived by default; `Is_active` is true by default.  The MolTrack administator may update an addition's `is_active` flag (via `PUT`) to `false` to disallow subsequent use of the addtion.  A work-in-progress set of additions can be found in [additions.csv](./demo-data/additions.csv).
 
 - `POST /additions` - used to register one or more additions into the MolTrack system.  The endpoint accepts an array of addition definitions in csv format (selected as the format for the MVP).  The return will show the status of the overal request. There should also be an item-by-item success status and if necessary a failure message:
   - Success - new addition is successfully registered.
   - Skipped - addition exists in MolTrack already.
   - Failed - the insert of the addition failed.  A 'failure message' attribute should be added to the item.
 
-<<<<<<< HEAD
-- `PUT /additions` – updates one or more existing additions in the MolTrack system. Accepts an array of complete addition definitions, each including a valid addition_id. Returns an array of the updated additions.  The return will show the status of the overal request. There should also be an item-by-item success status and if necessary a failure message:
+- `PUT /additions` – updates one or more existing additions in the MolTrack system. Accepts an array of complete addition definitions, each including a valid addition_id. Returns an array of the updated additions. The return will show the status of the overal request. There should also be an item-by-item success status and if necessary a failure message:
   - Success - new addition is successfully updated.
   - Skipped - no addition update required; addition exists and all attributes match in MolTrack already.
   - Failed - the addition update failed.  A 'failure message' attribute should be added to the item.
-=======
-  - A work-in-progress set of additions can be found in [additions.csv](./demo-data/additions.csv)
->>>>>>> 3667529c
 
 - `GET /additions` - retrieve all the salts and solvates that have been registered.  Retrieve in a csv format.
 - `GET /additions/salts` - retrieve all additions with role of *salts*.
 - `GET /additions/solvates` - retrieve all additions with role of *solvates*.
 - `GET /additions/{addition_id}` - retrieve all information for a specific addition.
 
-<<<<<<< HEAD
+### Update endpoints ###
+
+- `PUT /additions/{addition_id}` – Used to update information for the provided addition_id.
 - `DELETE /additions/{addition_id}` - soft delete from a given addition but only if there are no existing dependent batches.
-=======
-### Update endpoints ###
-
-- `PUT /additions/{addition_id}` – Used to update information for the provided addition_id.
-- `DELETE /additions/{addition_id}` - soft delete from a given addition.
->>>>>>> 3667529c
 
 ## Register Batches ##
 

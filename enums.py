--- conflicted
+++ resolved
@@ -32,13 +32,8 @@
     BATCH = "BATCH"
     COMPOUND = "COMPOUND"
     ASSAY = "ASSAY"
-<<<<<<< HEAD
-    ASSAY_TYPES = "ASSAY_TYPES"
-    ASSAY_RESULTS = "ASSAY_RESULTS"
-=======
     ASSAY_RUN = "ASSAY_RUN"
     ASSAY_RESULT = "ASSAY_RESULT"
->>>>>>> 6599faeb
     SYSTEM = "SYSTEM"
 
 

from datetime import datetime
<<<<<<< HEAD
from typing import Any, Dict, List, Optional
=======
from typing import Any, Callable, Dict, List, Optional, Tuple
>>>>>>> 4ec28d65

from fastapi import HTTPException
from sqlalchemy import func
from sqlalchemy.orm import Session
from rdkit import Chem
from rdkit.Chem import rdMolDescriptors

from chemistry_utils import generate_hash_layers, generate_uuid_from_string, standardize_mol
from rdkit.Chem.RegistrationHash import HashLayer, GetMolHash
import main
import models
import enums
from utils import sql_utils
from registration.base_registrar import BaseRegistrar


class CompoundRegistrar(BaseRegistrar):
    def __init__(self, db: Session, mapping: Optional[str], error_handling: str):
        super().__init__(db, mapping, error_handling)
        self.compound_records_map = self._load_reference_map(models.Compound, "inchikey")
        self.compound_details_map = self._load_reference_map(models.CompoundDetail, "id")
        self.compounds_to_insert = []
        self.output_records: List[Dict[str, Any]] = []

    def _next_molregno(self) -> int:
        db_max = self.db.query(func.max(models.Compound.molregno)).scalar() or 0
        local_max = max((c.get("molregno", 0) for c in self.compounds_to_insert), default=0)
        return max(db_max, local_max) + 1

    def _build_compound_record(self, compound_data: Dict[str, Any]) -> Dict[str, Any]:
        mol = Chem.MolFromSmiles(compound_data.get("smiles"))
        if mol is None:
            raise HTTPException(status_code=400, detail="Invalid SMILES string")

        inchikey = Chem.InchiToInchiKey(Chem.MolToInchi(mol))
        existing_compound = self.compound_records_map.get(inchikey)
        if existing_compound is not None:
            return self.model_to_dict(existing_compound)

        now = datetime.utcnow()
        standarized_mol = standardize_mol(mol)
        mol_layers = generate_hash_layers(standarized_mol)
        hash_mol = GetMolHash(mol_layers)
        canonical_smiles = mol_layers[HashLayer.CANONICAL_SMILES]
        hash_canonical_smiles = generate_uuid_from_string(mol_layers[HashLayer.CANONICAL_SMILES])
        hash_tautomer = generate_uuid_from_string(mol_layers[HashLayer.TAUTOMER_HASH])
        hash_no_stereo_smiles = generate_uuid_from_string(mol_layers[HashLayer.NO_STEREO_SMILES])
        hash_no_stereo_tautomer = generate_uuid_from_string(mol_layers[HashLayer.NO_STEREO_TAUTOMER_HASH])

        return {
            "canonical_smiles": canonical_smiles,
            "inchi": Chem.MolToInchi(mol),
            "inchikey": inchikey,
            "original_molfile": compound_data.get("original_molfile", ""),
            "molregno": self._next_molregno(),
            "formula": rdMolDescriptors.CalcMolFormula(mol),
            "hash_mol": hash_mol,
            "hash_tautomer": hash_tautomer,
            "hash_canonical_smiles": hash_canonical_smiles,
            "hash_no_stereo_smiles": hash_no_stereo_smiles,
            "hash_no_stereo_tautomer": hash_no_stereo_tautomer,
            "created_at": now,
            "updated_at": now,
            "created_by": main.admin_user_id,
            "updated_by": main.admin_user_id,
            "is_archived": compound_data.get("is_archived", False),
        }

<<<<<<< HEAD
=======
    def _build_details_records(
        self, properties: Dict[str, Any], entity_id: Any, id_field: str
    ) -> Tuple[List[Dict[str, Any]], List[Dict[str, Any]]]:
        records_to_insert, records_to_update = [], []

        value_type_to_field = {
            "datetime": "value_datetime",
            "int": "value_num",
            "double": "value_num",
            "string": "value_string",
        }

        def cast_datetime(v):
            return v if isinstance(v, datetime) else datetime.fromisoformat(str(v))

        value_type_cast_map: Dict[str, Callable[[Any], Any]] = {
            "datetime": cast_datetime,
            "int": int,
            "double": float,
            "string": str,
        }

        for prop_name, value in properties.items():
            prop = self.property_records_map.get(prop_name)

            if prop is None:
                raise HTTPException(status_code=400, detail=f"Unknown property: {prop_name}")

            value_type = getattr(prop, "value_type", None)
            if value_type not in value_type_to_field or value_type not in value_type_cast_map:
                raise HTTPException(
                    status_code=400, detail=f"Unsupported or unknown value type for property: {prop_name}"
                )

            field_name = value_type_to_field[value_type]
            cast_fn = value_type_cast_map[value_type]

            detail = {
                id_field: entity_id,
                "property_id": getattr(prop, "id"),
                "created_by": main.admin_user_id,
                "updated_by": main.admin_user_id,
                "value_datetime": datetime.now(),
                "value_num": 0,
                "value_string": None,
            }

            try:
                casted_value = cast_fn(value)
                detail[field_name] = casted_value
            except Exception as e:
                raise HTTPException(status_code=400, detail=f"Error casting value for property {prop_name}: {e}")

            compound = self.compound_records_map.get(entity_id)
            if compound:
                compound_id = getattr(compound, "id")
                prop_id = getattr(prop, "id")

                for detail_id, compound_detail in self.compound_details_map.items():
                    detail_dict = self.model_to_dict(compound_detail)
                    if detail_dict["compound_id"] == compound_id and detail_dict["property_id"] == prop_id:
                        if detail_dict.get(field_name) != casted_value:
                            detail = {
                                ("compound_id" if k == id_field else k): (compound_id if k == id_field else v)
                                for k, v in detail.items()
                            }
                            records_to_update.append(detail)
                        break
            else:
                records_to_insert.append(detail)

        return records_to_insert, records_to_update

>>>>>>> 4ec28d65
    def build_sql(self, rows: List[Dict[str, Any]], batch_size: int = 5000):
        global_idx = 0
        for batch in sql_utils.chunked(rows, batch_size):
            self.compounds_to_insert = []
            details_to_insert, details_to_update = [], []

            for idx, row in enumerate(batch):
                try:
                    grouped = self._group_data(row)
                    compound_data = grouped.get("compounds", {})
                    compound = self._build_compound_record(compound_data)
                    self.compounds_to_insert.append(compound)

<<<<<<< HEAD
                    details.extend(
                        self.property_service.build_details_records(
                            grouped.get("compounds_details", {}),
                            {"inchikey": compound["inchikey"]},
                            enums.ScopeClass.COMPOUND,
                        )
=======
                    insert, update = self._build_details_records(
                        grouped.get("compounds_details", {}), compound["inchikey"], "inchikey"
>>>>>>> 4ec28d65
                    )
                    details_to_insert.extend(insert)
                    details_to_update.extend(update)

                    self.get_additional_records(grouped, compound["inchikey"])
                    self._add_output_row(compound_data, grouped, "success")
                except Exception as e:
                    self.handle_row_error(row, e, global_idx, rows)
                global_idx += 1

            extra_sql = self.get_additional_cte()
            batch_sql = self.generate_sql(self.compounds_to_insert, details_to_insert, details_to_update, extra_sql)
            self.sql_statements.append(batch_sql)

    def generate_sql(self, compounds, details_to_insert, details_to_update, extra_sql) -> str:
        parts = []
        compound_sql = self._generate_compound_sql(compounds)
<<<<<<< HEAD
        details_sql = self._generate_details_sql(details)
        parts = [compound_sql, details_sql]
        if extra_sql:
            parts.append(extra_sql)
        return sql_utils.generate_sql(*parts)
=======
        if compound_sql:
            parts.append(compound_sql)

        details_to_insert_sql = self._generate_details_sql(details_to_insert)
        if details_to_insert_sql:
            parts.append(details_to_insert_sql)

        details_to_update_sql = self._generate_details_update_sql(details_to_update)
        if details_to_update_sql:
            parts.append(details_to_update_sql)

        if extra_sql:
            parts.append(extra_sql)

        if parts:
            combined_sql = "WITH " + ",\n".join(parts)
            combined_sql += "\nSELECT 1;"
        else:
            combined_sql = "SELECT 1;"

        return combined_sql
>>>>>>> 4ec28d65

    def _generate_compound_sql(self, compounds) -> str:
        if not compounds:
            return ""

        cols = list(compounds[0].keys())
<<<<<<< HEAD
        values_sql = sql_utils.values_sql(compounds, cols)
        return f"""
            WITH inserted_compounds AS (
=======
        values_sql = self._values_sql(compounds, cols)
        insert_cte = f"""
            inserted_compounds AS (
>>>>>>> 4ec28d65
                INSERT INTO moltrack.compounds ({", ".join(cols)})
                VALUES {values_sql}
                ON CONFLICT (molregno) DO NOTHING
                RETURNING id, inchikey
            ),
        """

        inchikeys = [f"'{c['inchikey']}'" for c in compounds]
        inchikey_list = ", ".join(inchikeys)
        available_cte = f"""
            available_compounds AS (
                SELECT id, inchikey FROM inserted_compounds
                UNION
                SELECT id, inchikey FROM moltrack.compounds WHERE inchikey IN ({inchikey_list})
            )
        """
        return insert_cte + available_cte

    def _generate_details_update_sql(self, details) -> str:
        if not details:
            return ""

        cols = ["compound_id", "property_id", "value_datetime", "value_num", "value_string", "updated_by"]
        vals = self._values_sql(details, cols)
        return f"""updated_details AS (
            UPDATE moltrack.compound_details cd
            SET value_datetime = v.value_datetime, value_num = v.value_num, value_string = v.value_string, updated_by = v.updated_by
            FROM (VALUES {vals}) AS v(compound_id, property_id, value_datetime, value_num, value_string, updated_by)
            WHERE cd.compound_id = v.compound_id
            AND cd.property_id = v.property_id
            RETURNING cd.*
        )"""

    def _generate_details_sql(self, details) -> str:
        if not details:
            return ""

        cols_without_key, values_sql = sql_utils.prepare_sql_parts(details)
        return f"""
            inserted_details AS (
                INSERT INTO moltrack.compound_details (compound_id, {", ".join(cols_without_key)})
                SELECT ic.id, {", ".join([f"d.{col}" for col in cols_without_key])}
                FROM (VALUES {values_sql}) AS d(inchikey, {", ".join(cols_without_key)})
                JOIN available_compounds ic ON d.inchikey = ic.inchikey
            )"""

    def get_additional_cte(self):
        pass

    def get_additional_records(self, grouped, inchikey):
        pass<|MERGE_RESOLUTION|>--- conflicted
+++ resolved
@@ -1,9 +1,5 @@
 from datetime import datetime
-<<<<<<< HEAD
 from typing import Any, Dict, List, Optional
-=======
-from typing import Any, Callable, Dict, List, Optional, Tuple
->>>>>>> 4ec28d65
 
 from fastapi import HTTPException
 from sqlalchemy import func
@@ -72,82 +68,25 @@
             "is_archived": compound_data.get("is_archived", False),
         }
 
-<<<<<<< HEAD
-=======
-    def _build_details_records(
-        self, properties: Dict[str, Any], entity_id: Any, id_field: str
-    ) -> Tuple[List[Dict[str, Any]], List[Dict[str, Any]]]:
-        records_to_insert, records_to_update = [], []
-
-        value_type_to_field = {
-            "datetime": "value_datetime",
-            "int": "value_num",
-            "double": "value_num",
-            "string": "value_string",
-        }
-
-        def cast_datetime(v):
-            return v if isinstance(v, datetime) else datetime.fromisoformat(str(v))
-
-        value_type_cast_map: Dict[str, Callable[[Any], Any]] = {
-            "datetime": cast_datetime,
-            "int": int,
-            "double": float,
-            "string": str,
-        }
-
-        for prop_name, value in properties.items():
-            prop = self.property_records_map.get(prop_name)
-
-            if prop is None:
-                raise HTTPException(status_code=400, detail=f"Unknown property: {prop_name}")
-
-            value_type = getattr(prop, "value_type", None)
-            if value_type not in value_type_to_field or value_type not in value_type_cast_map:
-                raise HTTPException(
-                    status_code=400, detail=f"Unsupported or unknown value type for property: {prop_name}"
-                )
-
-            field_name = value_type_to_field[value_type]
-            cast_fn = value_type_cast_map[value_type]
-
-            detail = {
-                id_field: entity_id,
-                "property_id": getattr(prop, "id"),
-                "created_by": main.admin_user_id,
-                "updated_by": main.admin_user_id,
-                "value_datetime": datetime.now(),
-                "value_num": 0,
-                "value_string": None,
-            }
-
-            try:
-                casted_value = cast_fn(value)
-                detail[field_name] = casted_value
-            except Exception as e:
-                raise HTTPException(status_code=400, detail=f"Error casting value for property {prop_name}: {e}")
-
-            compound = self.compound_records_map.get(entity_id)
-            if compound:
-                compound_id = getattr(compound, "id")
-                prop_id = getattr(prop, "id")
-
-                for detail_id, compound_detail in self.compound_details_map.items():
-                    detail_dict = self.model_to_dict(compound_detail)
-                    if detail_dict["compound_id"] == compound_id and detail_dict["property_id"] == prop_id:
-                        if detail_dict.get(field_name) != casted_value:
-                            detail = {
-                                ("compound_id" if k == id_field else k): (compound_id if k == id_field else v)
-                                for k, v in detail.items()
-                            }
-                            records_to_update.append(detail)
-                        break
-            else:
-                records_to_insert.append(detail)
-
-        return records_to_insert, records_to_update
-
->>>>>>> 4ec28d65
+    def _compound_update_checker(self, entity_ids, detail, field_name, new_value: Any) -> Optional[Dict[str, Any]]:
+        id_field, entity_id = next(iter(entity_ids.items()))
+        compound = self.compound_records_map.get(entity_id)
+        if not compound:
+            return None
+
+        compound_id = getattr(compound, "id")
+        prop_id = detail["property_id"]
+        for compound_detail in self.compound_details_map.values():
+            detail_dict = self.model_to_dict(compound_detail)
+            if detail_dict["compound_id"] == compound_id and detail_dict["property_id"] == prop_id:
+                if detail_dict.get(field_name) != new_value:
+                    return {
+                        ("compound_id" if k == id_field else k): (compound_id if k == id_field else v)
+                        for k, v in detail.items()
+                    }
+                break
+        return None
+
     def build_sql(self, rows: List[Dict[str, Any]], batch_size: int = 5000):
         global_idx = 0
         for batch in sql_utils.chunked(rows, batch_size):
@@ -161,20 +100,16 @@
                     compound = self._build_compound_record(compound_data)
                     self.compounds_to_insert.append(compound)
 
-<<<<<<< HEAD
-                    details.extend(
-                        self.property_service.build_details_records(
-                            grouped.get("compounds_details", {}),
-                            {"inchikey": compound["inchikey"]},
-                            enums.ScopeClass.COMPOUND,
-                        )
-=======
-                    insert, update = self._build_details_records(
-                        grouped.get("compounds_details", {}), compound["inchikey"], "inchikey"
->>>>>>> 4ec28d65
+                    inserted, updated = self.property_service.build_details_records(
+                        grouped.get("compounds_details", {}),
+                        {"inchikey": compound["inchikey"]},
+                        enums.ScopeClass.COMPOUND,
+                        True,
+                        self._compound_update_checker,
                     )
-                    details_to_insert.extend(insert)
-                    details_to_update.extend(update)
+
+                    details_to_insert.extend(inserted)
+                    details_to_update.extend(updated)
 
                     self.get_additional_records(grouped, compound["inchikey"])
                     self._add_output_row(compound_data, grouped, "success")
@@ -189,13 +124,6 @@
     def generate_sql(self, compounds, details_to_insert, details_to_update, extra_sql) -> str:
         parts = []
         compound_sql = self._generate_compound_sql(compounds)
-<<<<<<< HEAD
-        details_sql = self._generate_details_sql(details)
-        parts = [compound_sql, details_sql]
-        if extra_sql:
-            parts.append(extra_sql)
-        return sql_utils.generate_sql(*parts)
-=======
         if compound_sql:
             parts.append(compound_sql)
 
@@ -217,22 +145,15 @@
             combined_sql = "SELECT 1;"
 
         return combined_sql
->>>>>>> 4ec28d65
 
     def _generate_compound_sql(self, compounds) -> str:
         if not compounds:
             return ""
 
         cols = list(compounds[0].keys())
-<<<<<<< HEAD
         values_sql = sql_utils.values_sql(compounds, cols)
-        return f"""
-            WITH inserted_compounds AS (
-=======
-        values_sql = self._values_sql(compounds, cols)
         insert_cte = f"""
             inserted_compounds AS (
->>>>>>> 4ec28d65
                 INSERT INTO moltrack.compounds ({", ".join(cols)})
                 VALUES {values_sql}
                 ON CONFLICT (molregno) DO NOTHING
@@ -256,7 +177,7 @@
             return ""
 
         cols = ["compound_id", "property_id", "value_datetime", "value_num", "value_string", "updated_by"]
-        vals = self._values_sql(details, cols)
+        vals = sql_utils.values_sql(details, cols)
         return f"""updated_details AS (
             UPDATE moltrack.compound_details cd
             SET value_datetime = v.value_datetime, value_num = v.value_num, value_string = v.value_string, updated_by = v.updated_by

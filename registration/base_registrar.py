import csv
import io
import json
from abc import ABC, abstractmethod
from typing import List, Dict, Any, Optional

from fastapi.responses import StreamingResponse
from sqlalchemy import select, text
from fastapi import HTTPException

import enums
from services import property_service
import models


class BaseRegistrar(ABC):
    def __init__(self, db, mapping: Optional[str], error_handling: str):
        """
        Base class for processing and registering data to a database.
        :param db: SQLAlchemy database session.
        :param mapping: Optional JSON string defining field mappings.
        :param error_handling: Strategy for handling errors during processing.
        """
        self.db = db
        self.error_handling = error_handling
        self.property_records_map = self._load_reference_map(models.Property, "name")
        self.property_service = property_service.PropertyService(self.property_records_map)

        self.user_mapping = self._load_mapping(mapping)
        self.output_records: List[Dict[str, Any]] = []
        self.sql_statements = []

    # === Input processing methods ===

    def _load_mapping(self, mapping: Optional[str]) -> Dict[str, str]:
        if not mapping:
            return {}
        try:
            return json.loads(mapping)
        except json.JSONDecodeError:
            raise HTTPException(status_code=400, detail="Invalid JSON for mapping")

    def process_csv(self, csv_content: str) -> List[Dict[str, Any]]:
        rows = list(csv.DictReader(io.StringIO(csv_content), skipinitialspace=True))
        if not rows:
            raise HTTPException(status_code=400, detail="CSV file is empty or invalid")
        self.normalized_mapping = self.user_mapping or {k: k for k in rows[0]}
        return rows

    def _group_data(self, row: Dict[str, Any]) -> Dict[str, Dict[str, Any]]:
        grouped = {}
        for src_key, mapped_key in self.normalized_mapping.items():
            value = row.get(src_key)
            table, field = mapped_key.split(".", 1) if "." in mapped_key else ("compounds", mapped_key)
            grouped.setdefault(table, {})[field] = value
        return grouped

    # === Reference loading methods ===

    def _load_reference_map(self, model, key: str = "id"):
        result = self.db.execute(select(model)).scalars().all()
        return {getattr(row, key): row for row in result}

<<<<<<< HEAD
    # === SQL construction and registration methods ===
=======
    def model_to_dict(self, obj):
        return {c.key: getattr(obj, c.key) for c in obj.__table__.columns}

    # === SQL construction methods ===

    def _values_sql(self, data: List[Dict[str, Any]], columns: List[str]) -> str:
        def quote(val: Any) -> str:
            if val is None:
                return "NULL"
            if isinstance(val, str):
                escaped = val.replace("'", "''")
                return f"'{escaped}'"
            if isinstance(val, datetime):
                return f"'{val.isoformat()}'::timestamp with time zone"
            if isinstance(val, uuid.UUID):
                return f"'{val}'::uuid"
            return str(val)

        rows = []
        for row in data:
            values = [quote(row.get(col)) for col in columns]
            rows.append(f"({', '.join(values)})")
        return ",\n".join(rows)

    def register_all(self, rows: List[Dict[str, Any]]):
        self.build_sql(rows)
        if self.sql_statements:
            for sql in self.sql_statements:
                self.db.execute(text(sql))
                self.db.commit()
>>>>>>> 4ec28d65

    @abstractmethod
    def build_sql(self, rows: List[Dict[str, Any]]):
        pass

    @abstractmethod
    def generate_sql(self) -> Optional[str]:
        pass

    def register_all(self, rows: List[Dict[str, Any]]):
        self.build_sql(rows)
        if self.sql_statements:
            for sql in self.sql_statements:
                self.db.execute(text(sql))
                self.db.commit()

    # === Output formatting methods ===

    def _add_output_row(self, compound_data, grouped, status, error_msg=None):
        output = {
            **compound_data,
            **{f"property_{k}": v for k, v in grouped.get("compounds_details", {}).items()},
            "registration_status": status,
            "registration_error_message": error_msg,
        }
        if hasattr(self, "get_additional_output_info"):
            output.update(self.get_additional_output_info(grouped))
        self.output_records.append(output)

    def result(self, output_format: str = enums.OutputFormat.json) -> Dict[str, str]:
        def get_csv() -> str:
            output = io.StringIO()
            fieldnames = list({key for rec in self.output_records for key in rec})
            writer = csv.DictWriter(output, fieldnames=fieldnames, extrasaction="ignore")
            writer.writeheader()
            for row in self.output_records:
                writer.writerow(row)
            csv_data = output.getvalue()
            output.close()
            return csv_data

        if output_format == enums.OutputFormat.csv:
            csv_data = get_csv()
            return StreamingResponse(
                io.StringIO(csv_data),
                media_type="text/csv",
                headers={"Content-Disposition": "attachment; filename=compounds_result.csv"},
            )
        return {"status": "Success", "data": self.output_records}

    # === Error handling methods ===

    def handle_row_error(self, row, exception, global_idx, all_rows):
        self._add_output_row(row, {}, "failed", str(exception))
        if self.error_handling == enums.ErrorHandlingOptions.reject_all.value:
            for remaining_row in all_rows[global_idx + 1 :]:
                self._add_output_row(remaining_row, {}, "not_processed")
            raise HTTPException(status_code=400, detail=self.result())<|MERGE_RESOLUTION|>--- conflicted
+++ resolved
@@ -61,40 +61,10 @@
         result = self.db.execute(select(model)).scalars().all()
         return {getattr(row, key): row for row in result}
 
-<<<<<<< HEAD
-    # === SQL construction and registration methods ===
-=======
     def model_to_dict(self, obj):
         return {c.key: getattr(obj, c.key) for c in obj.__table__.columns}
 
-    # === SQL construction methods ===
-
-    def _values_sql(self, data: List[Dict[str, Any]], columns: List[str]) -> str:
-        def quote(val: Any) -> str:
-            if val is None:
-                return "NULL"
-            if isinstance(val, str):
-                escaped = val.replace("'", "''")
-                return f"'{escaped}'"
-            if isinstance(val, datetime):
-                return f"'{val.isoformat()}'::timestamp with time zone"
-            if isinstance(val, uuid.UUID):
-                return f"'{val}'::uuid"
-            return str(val)
-
-        rows = []
-        for row in data:
-            values = [quote(row.get(col)) for col in columns]
-            rows.append(f"({', '.join(values)})")
-        return ",\n".join(rows)
-
-    def register_all(self, rows: List[Dict[str, Any]]):
-        self.build_sql(rows)
-        if self.sql_statements:
-            for sql in self.sql_statements:
-                self.db.execute(text(sql))
-                self.db.commit()
->>>>>>> 4ec28d65
+    # === SQL construction and registration methods ===
 
     @abstractmethod
     def build_sql(self, rows: List[Dict[str, Any]]):

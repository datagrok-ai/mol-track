from sqlalchemy.orm import Session, joinedload
from fastapi import HTTPException
from rdkit import Chem
from rdkit.Chem.MolStandardize import rdMolStandardize
from typing import List, Dict, Any, Optional, Union
from sqlalchemy import text
from datetime import datetime, timezone
import yaml

# Handle both package imports and direct execution
try:
    # When imported as a package (for tests)
    from . import models, schemas
except ImportError:
    # When run directly
    import models, schemas

# Compound CRUD operations
def get_compound(db: Session, compound_id: int):
    return db.query(models.Compound).filter(models.Compound.id == compound_id).first()

def get_compound_by_inchi_key(db: Session, inchikey: str):
    return db.query(models.Compound).filter(models.Compound.inchikey == inchikey).first()

def get_compound_by_canonical_smiles(db: Session, canonical_smiles: str):
    return db.query(models.Compound).filter(models.Compound.canonical_smiles == canonical_smiles).first()

def get_compounds(db: Session, skip: int = 0, limit: int = 100):
    return db.query(models.Compound).options(joinedload(models.Compound.batches)).offset(skip).limit(limit).all()

def create_compound(db: Session, compound: schemas.CompoundCreate):
    # Create RDKit molecule from SMILES
    mol = Chem.MolFromSmiles(compound.smiles)
    if mol is None:
        raise HTTPException(status_code=400, detail="Invalid SMILES string")
    
    # Calculate canonical SMILES, InChI, and InChIKey
    canonical_smiles = Chem.MolToSmiles(mol, isomericSmiles=True, canonical=True)
    inchi = Chem.MolToInchi(mol)
    inchikey = Chem.InchiToInchiKey(inchi)
    
    # Check if compound with this InChIKey already exists
    existing_compound = get_compound_by_inchi_key(db, inchikey)
    if existing_compound:
        raise HTTPException(status_code=400, detail=f"Compound with InChIKey {inchikey} already exists")

    existing_compound = get_compound_by_canonical_smiles(db, canonical_smiles)
    if existing_compound:
        raise HTTPException(status_code=400, detail=f"Compound with canonical SMILES {canonical_smiles} already exists")

    # Create the compound with calculated values
    db_compound = models.Compound(
        canonical_smiles=canonical_smiles,
        original_molfile=compound.original_molfile,
        inchi=inchi,
        inchikey=inchikey,
        created_at=datetime.now(),
        updated_at=datetime.now(),
        is_archived=compound.is_archived
    )
    
    db.add(db_compound)
    db.commit()
    db.refresh(db_compound)
    return db_compound

def create_compounds_batch(db: Session, smiles_list: List[str]):
    """
    Create multiple compounds from a list of SMILES strings.
    
    Args:
        db: Database session
        smiles_list: List of SMILES strings
        
    Returns:
        List of created compounds
        
    Raises:
        HTTPException: If any SMILES is invalid or already exists
    """
    # Validate all SMILES first
    invalid_smiles = []
    for i, smiles in enumerate(smiles_list):
        mol = Chem.MolFromSmiles(smiles)
        if mol is None:
            invalid_smiles.append({"index": i, "smiles": smiles})
    
    if invalid_smiles:
        raise HTTPException(
            status_code=400, 
            detail=f"Invalid SMILES strings found: {invalid_smiles}"
        )
    
    # Calculate InChIKeys for all compounds
    compounds_data = []
    for smiles in smiles_list:
        mol = Chem.MolFromSmiles(smiles)
        canonical_smiles = Chem.MolToSmiles(mol, isomericSmiles=True, canonical=True)
        inchi = Chem.MolToInchi(mol)
        inchikey = Chem.InchiToInchiKey(inchi)
        
        compounds_data.append({
            "smiles": smiles,
            "canonical_smiles": canonical_smiles,
            "inchi": inchi,
            "inchikey": inchikey
        })
    
    # Check if any compounds already exist
    existing_compounds = []
    for i, compound in enumerate(compounds_data):
        existing = get_compound_by_inchi_key(db, compound["inchikey"])
        if existing:
            existing_compounds.append({
                "index": i, 
                "smiles": compound["smiles"], 
                "inchikey": compound["inchikey"]
            })
    
    if existing_compounds:
        raise HTTPException(
            status_code=400, 
            detail=f"Some compounds already exist in the database: {existing_compounds}"
        )
    
    # Create all compounds
    created_compounds = []
    for compound_data in compounds_data:
        db_compound = models.Compound(
            canonical_smiles=compound_data["canonical_smiles"],
            inchi=compound_data["inchi"],
            inchikey=compound_data["inchikey"],
            created_at=datetime.now(),
            updated_at=datetime.now(),
            is_archived=False
        )
        db.add(db_compound)
        created_compounds.append(db_compound)
    
    db.commit()
    
    # Refresh all compounds to get their IDs
    for compound in created_compounds:
        db.refresh(compound)
    
    return created_compounds

# Batch CRUD operations
def get_batch(db: Session, batch_id: int):
    return db.query(models.Batch).filter(models.Batch.id == batch_id).first()

def get_batches(db: Session, skip: int = 0, limit: int = 100):
    return db.query(models.Batch).offset(skip).limit(limit).all()

def get_batches_by_compound(db: Session, compound_id: int, skip: int = 0, limit: int = 100):
    return db.query(models.Batch).filter(models.Batch.compound_id == compound_id).offset(skip).limit(limit).all()

def create_batch(db: Session, batch: schemas.BatchCreate):
    db_batch = models.Batch(
        compound_id=batch.compound_id,
        batch_number=batch.batch_number,
        amount=batch.amount,
        amount_unit=batch.amount_unit,
        purity=batch.purity,
        notes=batch.notes,
        expiry_date=batch.expiry_date,
        created_at=datetime.now()
    )
    db.add(db_batch)
    db.commit()
    db.refresh(db_batch)
    return db_batch

# Property CRUD operations
def get_property(db: Session, property_id: int):
    return db.query(models.Property).filter(models.Property.id == property_id).first()

def get_properties(db: Session, skip: int = 0, limit: int = 100):
    return db.query(models.Property).offset(skip).limit(limit).all()

def create_property(db: Session, property: schemas.PropertyCreate):
    db_property = models.Property(
        name=property.name,
        value_type=property.value_type,
        property_class=property.property_class,
        unit=property.unit
    )
    db.add(db_property)
    db.commit()
    db.refresh(db_property)
    return db_property

# AssayType CRUD operations
def get_assay_type(db: Session, assay_type_id: int):
    return db.query(models.AssayType).filter(models.AssayType.id == assay_type_id).first()

def get_assay_types(db: Session, skip: int = 0, limit: int = 100):
    return db.query(models.AssayType).offset(skip).limit(limit).all()

def create_assay_type(db: Session, assay_type: schemas.AssayTypeCreate):
    # Create the assay type
    current_time = datetime.now(timezone.utc)
    db_assay_type = models.AssayType(
        name=assay_type.name,
        description=assay_type.description,
        created_on=current_time,
        updated_on=current_time
    )
    db.add(db_assay_type)
    db.commit()
    db.refresh(db_assay_type)
    
    # Add properties to the assay type if provided
    if assay_type.property_ids:
        properties = db.query(models.Property).filter(models.Property.id.in_(assay_type.property_ids)).all()
        for prop in properties:
            db_assay_type.properties.append(prop)
    
    # Add property requirements if provided
    for req in assay_type.property_requirements:
        # Skip if property not in the assay type's properties
        if req["property_id"] not in assay_type.property_ids:
            continue
            
        property_req = models.AssayTypeProperty(
            assay_type_id=db_assay_type.id,
            property_id=req["property_id"],
            required=req.get("required", False)
        )
        db.add(property_req)
    
    # Add property details if provided
    for detail in assay_type.property_details:
        # Skip if property not in the assay type's properties
        if detail["property_id"] not in assay_type.property_ids:
            continue
            
        # Get the property to determine its value type
        property = db.query(models.Property).filter(models.Property.id == detail["property_id"]).first()
        if not property:
            continue
            
        property_detail = models.AssayTypeDetail(
            assay_type_id=db_assay_type.id,
            property_id=detail["property_id"]
        )
        
        # Set the appropriate value based on property type
        if property.value_type == 'datetime' and "value_datetime" in detail:
            property_detail.value_datetime = detail["value_datetime"]
        elif property.value_type in ('int', 'double') and "value_num" in detail:
            property_detail.value_num = detail["value_num"]
        elif property.value_type == 'string' and "value_string" in detail:
            property_detail.value_string = detail["value_string"]
            
        db.add(property_detail)
    
    db.commit()
    db.refresh(db_assay_type)
    return db_assay_type

# Assay CRUD operations
def get_assay(db: Session, assay_id: int):
    # Get the assay
    assay = db.query(models.Assay).filter(models.Assay.id == assay_id).first()
    
    if assay:
        # Get properties associated with this assay through assay details
        assay_details = db.query(models.AssayDetail).filter(models.AssayDetail.assay_id == assay_id).all()
        property_ids = [detail.property_id for detail in assay_details]
        
        # If no properties from assay details, get them from the assay type
        if not property_ids and assay.assay_type:
            assay_type_properties = db.query(models.AssayTypeProperty).filter(
                models.AssayTypeProperty.assay_type_id == assay.assay_type_id
            ).all()
            property_ids = [prop.property_id for prop in assay_type_properties]
        
        # Get the property objects
        if property_ids:
            properties = db.query(models.Property).filter(models.Property.id.in_(property_ids)).all()
            # Add properties to assay
            assay.properties = properties
        else:
            assay.properties = []
            
    return assay

def get_assays(db: Session, skip: int = 0, limit: int = 100):
    # Get assays with pagination
    assays = db.query(models.Assay).offset(skip).limit(limit).all()
    
    # For each assay, add its properties
    for assay in assays:
        # Get properties associated with this assay through assay details
        assay_details = db.query(models.AssayDetail).filter(models.AssayDetail.assay_id == assay.id).all()
        property_ids = [detail.property_id for detail in assay_details]
        
        # If no properties from assay details, get them from the assay type
        if not property_ids and assay.assay_type:
            assay_type_properties = db.query(models.AssayTypeProperty).filter(
                models.AssayTypeProperty.assay_type_id == assay.assay_type_id
            ).all()
            property_ids = [prop.property_id for prop in assay_type_properties]
        
        # Get the property objects
        if property_ids:
            properties = db.query(models.Property).filter(models.Property.id.in_(property_ids)).all()
            # Add properties to assay
            assay.properties = properties
        else:
            assay.properties = []
            
    return assays

def create_assay(db: Session, assay: schemas.AssayCreate):
    # Create the assay
    db_assay = models.Assay(
        name=assay.name,
        description=assay.description,
        assay_type_id=assay.assay_type_id,
        created_at=datetime.now()
    )
    db.add(db_assay)
    db.commit()
    db.refresh(db_assay)
    
    # Initialize empty properties list
    db_assay.properties = []
    
    # Add assay details for properties if provided
    if assay.property_ids:
        # Get the properties
        properties = db.query(models.Property).filter(models.Property.id.in_(assay.property_ids)).all()
        
        # Get the assay type to check which properties are expected
        assay_type = db.query(models.AssayType).filter(models.AssayType.id == assay.assay_type_id).first()
        
        # Only add properties that are part of the assay type
        valid_property_ids = set()
        if assay_type and assay_type.properties:
            valid_property_ids = {prop.id for prop in assay_type.properties}
        
        # Collect valid properties to add to assay.properties
        valid_properties = []
        
        # Create assay_details entries for each valid property
        for prop in properties:
            if prop.id in valid_property_ids or not valid_property_ids:  # If valid_property_ids is empty, accept all
                # Initialize empty detail
                assay_detail = models.AssayDetail(
                    assay_id=db_assay.id,
                    property_id=prop.id
                )
                db.add(assay_detail)
                valid_properties.append(prop)
        
        db.commit()
        db.refresh(db_assay)
        
        # Set the properties list
        db_assay.properties = valid_properties
    
    return db_assay

def get_compounds_ex(db: Session, query_params: schemas.CompoundQueryParams):
    """
    Get compounds with optional filtering parameters.
    
    Args:
        db: Database session
        query_params: Query parameters including substructure, skip, and limit
        
    Returns:
        List of compounds matching the query parameters
    """
    # If substructure is provided, use substructure search
    if query_params.substructure:
        # Validate the substructure SMILES
        mol = Chem.MolFromSmiles(query_params.substructure)
        if mol is None:
            raise HTTPException(status_code=400, detail="Invalid substructure SMILES string")
        
        # SQL query using the RDKit cartridge substructure operator '@>'
        sql = text(f"""
            SELECT c.* FROM {models.DB_SCHEMA}.compounds c
            JOIN rdk.mols ON rdk.mols.id = c.id
            WHERE rdk.mols.m@>'{query_params.substructure}'
            ORDER BY c.id
            OFFSET :skip LIMIT :limit
        """)
        
        result = db.execute(sql, {"skip": query_params.skip, "limit": query_params.limit})
        compounds = []
        for row in result:
            compound = models.Compound()
            for column, value in row._mapping.items():
                setattr(compound, column, value)
            compounds.append(compound)
        
        return compounds
    else:
        # If no substructure provided, use regular get_compounds function
        return get_compounds(db, skip=query_params.skip, limit=query_params.limit)

# AssayResult CRUD operations
def get_assay_result(db: Session, assay_result_id: int):
    return db.query(models.AssayResult).filter(models.AssayResult.id == assay_result_id).first()

def get_assay_results(db: Session, skip: int = 0, limit: int = 100):
    return db.query(models.AssayResult).offset(skip).limit(limit).all()

def get_batch_assay_results(db: Session, batch_id: int):
    """Get all assay results for a specific batch"""
    results = db.query(models.AssayResult).filter(models.AssayResult.batch_id == batch_id).all()
    
    # Group results by assay_id
    grouped_results = {}
    for result in results:
        assay_id = result.assay_id
        if assay_id not in grouped_results:
            # Get the assay name
            assay = db.query(models.Assay).filter(models.Assay.id == assay_id).first()
            assay_name = assay.name if assay else "Unknown Assay"
            
            grouped_results[assay_id] = {
                "assay_id": assay_id,
                "batch_id": batch_id,
                "assay_name": assay_name,
                "measurements": {}
            }
        
        # Get property name and type
        property = db.query(models.Property).filter(models.Property.id == result.property_id).first()
        property_name = property.name if property else f"Property-{result.property_id}"
        property_type = property.value_type if property else "double"
        
        # Get value based on property type
        value = None
        if property_type in ('int', 'double'):
            value = result.value_num
        elif property_type == 'string':
            value = result.value_string
        elif property_type == 'bool':
            value = result.value_bool
        
        # If we have a qualifier other than "=" (0), include it in the result
        if result.value_qualifier != 0:
            grouped_results[assay_id]["measurements"][property_name] = {
                "qualifier": result.value_qualifier,
                "value": value
            }
        else:
            grouped_results[assay_id]["measurements"][property_name] = value
    
    return list(grouped_results.values())

def create_assay_result(db: Session, assay_result: schemas.AssayResultCreate):
    """Create a single assay result entry for a specific property"""
    # Validate assay exists
    assay = db.query(models.Assay).filter(models.Assay.id == assay_result.assay_id).first()
    if assay is None:
        raise HTTPException(status_code=404, detail=f"Assay with ID {assay_result.assay_id} not found")
    
    # Validate batch exists
    batch = db.query(models.Batch).filter(models.Batch.id == assay_result.batch_id).first()
    if batch is None:
        raise HTTPException(status_code=404, detail=f"Batch with ID {assay_result.batch_id} not found")
    
    # Validate property exists and get its type
    property = db.query(models.Property).filter(models.Property.id == assay_result.property_id).first()
    if property is None:
        raise HTTPException(status_code=404, detail=f"Property with ID {assay_result.property_id} not found")
    
    # Check if the property is associated with the assay through assay_details
    assay_detail = db.query(models.AssayDetail).filter(
        models.AssayDetail.assay_id == assay_result.assay_id,
        models.AssayDetail.property_id == assay_result.property_id
    ).first()
    
    # If not found in assay_details, check if the property is associated with the assay's assay_type
    if not assay_detail:
        assay_type = db.query(models.AssayType).filter(models.AssayType.id == assay.assay_type_id).first()
        if assay_type:
            # Check if property is in assay type properties
            assay_type_property = db.query(models.AssayTypeProperty).filter(
                models.AssayTypeProperty.assay_type_id == assay_type.id,
                models.AssayTypeProperty.property_id == assay_result.property_id
            ).first()
            
            if not assay_type_property:
                raise HTTPException(
                    status_code=400, 
                    detail=f"Property with ID {assay_result.property_id} is not associated with assay type '{assay_type.name}'"
                )
    
    # Create the assay result with the appropriate value field
    db_assay_result = models.AssayResult(
        assay_id=assay_result.assay_id,
        batch_id=assay_result.batch_id,
        property_id=assay_result.property_id,
        value_qualifier=assay_result.value_qualifier
    )
    
    # Set the appropriate value based on property type
    if property.value_type in ('int', 'double') and assay_result.value_num is not None:
        db_assay_result.value_num = assay_result.value_num
    elif property.value_type == 'string' and assay_result.value_string is not None:
        db_assay_result.value_string = assay_result.value_string
    elif property.value_type == 'bool' and assay_result.value_bool is not None:
        db_assay_result.value_bool = assay_result.value_bool
    else:
        raise HTTPException(
            status_code=400,
            detail=f"Property value of type {property.value_type} missing or not supported for AssayResult"
        )
    
    db.add(db_assay_result)
    db.commit()
    db.refresh(db_assay_result)
    return db_assay_result

def create_batch_assay_results(db: Session, batch_results: schemas.BatchAssayResultsCreate):
    """Create multiple assay results for a batch in a single transaction"""
    # Validate assay exists
    assay = db.query(models.Assay).filter(models.Assay.id == batch_results.assay_id).first()
    if assay is None:
        raise HTTPException(status_code=404, detail=f"Assay with ID {batch_results.assay_id} not found")
    
    # Validate batch exists
    batch = db.query(models.Batch).filter(models.Batch.id == batch_results.batch_id).first()
    if batch is None:
        raise HTTPException(status_code=404, detail=f"Batch with ID {batch_results.batch_id} not found")
    
    # Get the assay type
    assay_type = db.query(models.AssayType).filter(models.AssayType.id == assay.assay_type_id).first()
    if assay_type is None:
        raise HTTPException(status_code=404, detail=f"AssayType for Assay with ID {batch_results.assay_id} not found")
    
    # Get all properties from the assay type
    properties = {}
    for prop in assay_type.properties:
        properties[prop.name] = {
            "id": prop.id,
            "value_type": prop.value_type
        }
    
    # Validate all property names in measurements
    for prop_name in batch_results.measurements.keys():
        if prop_name not in properties:
            raise HTTPException(
                status_code=400, 
                detail=f"Property '{prop_name}' is not associated with assay type '{assay_type.name}'"
            )
    
    # Create assay results for each property
    created_results = []
    processed_measurements = {}
    
    for prop_name, measurement in batch_results.measurements.items():
        property_id = properties[prop_name]["id"]
        property_type = properties[prop_name]["value_type"]
        
        # Prepare the assay result with common fields
        db_assay_result = models.AssayResult(
            assay_id=batch_results.assay_id,
            batch_id=batch_results.batch_id,
            property_id=property_id,
            value_qualifier=0  # Default to equals
        )
        
        # Handle complex measurement (dict with qualifier and value)
        if isinstance(measurement, dict) and "value" in measurement:
            # Set qualifier if provided
            if "qualifier" in measurement:
                db_assay_result.value_qualifier = measurement["qualifier"]
            
            value = measurement["value"]
            
            # Set the value based on property type
            if property_type in ('int', 'double'):
                db_assay_result.value_num = float(value)
                processed_measurements[prop_name] = {
                    "qualifier": db_assay_result.value_qualifier,
                    "value": value
                }
            elif property_type == 'string':
                db_assay_result.value_string = str(value)
                processed_measurements[prop_name] = {
                    "qualifier": db_assay_result.value_qualifier,
                    "value": value
                }
            elif property_type == 'bool':
                db_assay_result.value_bool = bool(value)
                processed_measurements[prop_name] = {
                    "qualifier": db_assay_result.value_qualifier,
                    "value": value
                }
        # Handle simple value (backward compatibility)
        else:
            if property_type in ('int', 'double'):
                db_assay_result.value_num = float(measurement)
                processed_measurements[prop_name] = measurement
            elif property_type == 'string':
                db_assay_result.value_string = str(measurement)
                processed_measurements[prop_name] = measurement
            elif property_type == 'bool':
                db_assay_result.value_bool = bool(measurement)
                processed_measurements[prop_name] = measurement
        
        db.add(db_assay_result)
        created_results.append(db_assay_result)
    
    db.commit()
    
    # Refresh all results to get their IDs
    for result in created_results:
        db.refresh(result)
    
    # Return in grouped format
    return {
        "assay_id": batch_results.assay_id,
        "batch_id": batch_results.batch_id,
        "assay_name": assay.name,
        "measurements": processed_measurements
    }

# BatchDetail CRUD operations
def get_batch_detail(db: Session, batch_detail_id: int):
    return db.query(models.BatchDetail).filter(models.BatchDetail.id == batch_detail_id).first()

def get_batch_details_by_batch(db: Session, batch_id: int, skip: int = 0, limit: int = 100):
    return db.query(models.BatchDetail).filter(models.BatchDetail.batch_id == batch_id).offset(skip).limit(limit).all()

def create_batch_detail(db: Session, batch_detail: schemas.BatchDetailCreate):
    # Get the property to determine its value type
    property = db.query(models.Property).filter(models.Property.id == batch_detail.property_id).first()
    if not property:
        raise HTTPException(status_code=404, detail=f"Property with ID {batch_detail.property_id} not found")
    
    db_batch_detail = models.BatchDetail(
        batch_id=batch_detail.batch_id,
        property_id=batch_detail.property_id,
        value_qualifier=batch_detail.value_qualifier
    )
    
    # Set the value based on the property type
    if batch_detail.value_datetime is not None and property.value_type == 'datetime':
        db_batch_detail.value_datetime = batch_detail.value_datetime
    elif batch_detail.value_num is not None and property.value_type in ('int', 'double'):
        db_batch_detail.value_num = batch_detail.value_num
    elif batch_detail.value_string is not None and property.value_type == 'string':
        db_batch_detail.value_string = batch_detail.value_string
    
    db.add(db_batch_detail)
    db.commit()
    db.refresh(db_batch_detail)
<<<<<<< HEAD
    return db_batch_detail 
=======
    return db_batch_detail

def update_batch_detail(db: Session, batch_detail_id: int, batch_detail: schemas.BatchDetailUpdate):
    db_batch_detail = db.query(models.BatchDetail).filter(models.BatchDetail.id == batch_detail_id).first()
    if db_batch_detail:
        update_data = batch_detail.model_dump(exclude_unset=True)
        for key, value in update_data.items():
            setattr(db_batch_detail, key, value)
        db.add(db_batch_detail)
        db.commit()
        db.refresh(db_batch_detail)
    return db_batch_detail

def delete_batch_detail(db: Session, batch_detail_id: int):
    db_batch_detail = db.query(models.BatchDetail).filter(models.BatchDetail.id == batch_detail_id).first()
    if db_batch_detail:
        db.delete(db_batch_detail)
        db.commit()
    return db_batch_detail



>>>>>>> 9664b6fd
<|MERGE_RESOLUTION|>--- conflicted
+++ resolved
@@ -145,6 +145,25 @@
     
     return created_compounds
 
+def update_compound(db: Session, compound_id: int, compound: schemas.CompoundUpdate):
+    db_compound = db.query(models.Compound).filter(models.Compound.id == compound_id).first()
+    
+    update_data = compound.model_dump(exclude_unset=True)
+    for key, value in update_data.items():
+        setattr(db_compound, key, value)
+    
+    db_compound.updated_at = datetime.now()
+    db.add(db_compound)
+    db.commit()
+    db.refresh(db_compound)
+    return db_compound
+
+def delete_compound(db: Session, compound_id: int):
+    db_compound = db.query(models.Compound).filter(models.Compound.id == compound_id).first()
+    db.delete(db_compound)
+    db.commit()
+    return db_compound
+
 # Batch CRUD operations
 def get_batch(db: Session, batch_id: int):
     return db.query(models.Batch).filter(models.Batch.id == batch_id).first()
@@ -171,6 +190,25 @@
     db.refresh(db_batch)
     return db_batch
 
+def update_batch(db: Session, batch_id: int, batch: schemas.BatchUpdate):
+    db_batch = db.query(models.Batch).filter(models.Batch.id == batch_id).first()
+    
+    update_data = batch.model_dump(exclude_unset=True)
+    for key, value in update_data.items():
+        setattr(db_batch, key, value)
+    
+    db_batch.updated_at = datetime.now()
+    db.add(db_batch)
+    db.commit()
+    db.refresh(db_batch)
+    return db_batch
+
+def delete_batch(db: Session, batch_id: int):
+    db_batch = db.query(models.Batch).filter(models.Batch.id == batch_id).first()
+    db.delete(db_batch)
+    db.commit()
+    return db_batch
+
 # Property CRUD operations
 def get_property(db: Session, property_id: int):
     return db.query(models.Property).filter(models.Property.id == property_id).first()
@@ -188,6 +226,25 @@
     db.add(db_property)
     db.commit()
     db.refresh(db_property)
+    return db_property
+
+def update_property(db: Session, property_id: int, property: schemas.PropertyUpdate):
+    db_property = db.query(models.Property).filter(models.Property.id == property_id).first()
+    
+    update_data = property.model_dump(exclude_unset=True)
+    for key, value in update_data.items():
+        setattr(db_property, key, value)
+    
+    db_property.updated_at = datetime.now()
+    db.add(db_property)
+    db.commit()
+    db.refresh(db_property)
+    return db_property
+
+def delete_property(db: Session, property_id: int):
+    db_property = db.query(models.Property).filter(models.Property.id == property_id).first()
+    db.delete(db_property)
+    db.commit()
     return db_property
 
 # AssayType CRUD operations
@@ -221,7 +278,7 @@
         # Skip if property not in the assay type's properties
         if req["property_id"] not in assay_type.property_ids:
             continue
-            
+
         property_req = models.AssayTypeProperty(
             assay_type_id=db_assay_type.id,
             property_id=req["property_id"],
@@ -234,17 +291,17 @@
         # Skip if property not in the assay type's properties
         if detail["property_id"] not in assay_type.property_ids:
             continue
-            
+
         # Get the property to determine its value type
         property = db.query(models.Property).filter(models.Property.id == detail["property_id"]).first()
         if not property:
             continue
-            
+
         property_detail = models.AssayTypeDetail(
             assay_type_id=db_assay_type.id,
             property_id=detail["property_id"]
         )
-        
+
         # Set the appropriate value based on property type
         if property.value_type == 'datetime' and "value_datetime" in detail:
             property_detail.value_datetime = detail["value_datetime"]
@@ -252,9 +309,9 @@
             property_detail.value_num = detail["value_num"]
         elif property.value_type == 'string' and "value_string" in detail:
             property_detail.value_string = detail["value_string"]
-            
+
         db.add(property_detail)
-    
+
     db.commit()
     db.refresh(db_assay_type)
     return db_assay_type
@@ -263,19 +320,19 @@
 def get_assay(db: Session, assay_id: int):
     # Get the assay
     assay = db.query(models.Assay).filter(models.Assay.id == assay_id).first()
-    
+
     if assay:
         # Get properties associated with this assay through assay details
         assay_details = db.query(models.AssayDetail).filter(models.AssayDetail.assay_id == assay_id).all()
         property_ids = [detail.property_id for detail in assay_details]
-        
+
         # If no properties from assay details, get them from the assay type
         if not property_ids and assay.assay_type:
             assay_type_properties = db.query(models.AssayTypeProperty).filter(
                 models.AssayTypeProperty.assay_type_id == assay.assay_type_id
             ).all()
             property_ids = [prop.property_id for prop in assay_type_properties]
-        
+
         # Get the property objects
         if property_ids:
             properties = db.query(models.Property).filter(models.Property.id.in_(property_ids)).all()
@@ -283,26 +340,26 @@
             assay.properties = properties
         else:
             assay.properties = []
-            
+
     return assay
 
 def get_assays(db: Session, skip: int = 0, limit: int = 100):
     # Get assays with pagination
     assays = db.query(models.Assay).offset(skip).limit(limit).all()
-    
+
     # For each assay, add its properties
     for assay in assays:
         # Get properties associated with this assay through assay details
         assay_details = db.query(models.AssayDetail).filter(models.AssayDetail.assay_id == assay.id).all()
         property_ids = [detail.property_id for detail in assay_details]
-        
+
         # If no properties from assay details, get them from the assay type
         if not property_ids and assay.assay_type:
             assay_type_properties = db.query(models.AssayTypeProperty).filter(
                 models.AssayTypeProperty.assay_type_id == assay.assay_type_id
             ).all()
             property_ids = [prop.property_id for prop in assay_type_properties]
-        
+
         # Get the property objects
         if property_ids:
             properties = db.query(models.Property).filter(models.Property.id.in_(property_ids)).all()
@@ -310,7 +367,7 @@
             assay.properties = properties
         else:
             assay.properties = []
-            
+
     return assays
 
 def create_assay(db: Session, assay: schemas.AssayCreate):
@@ -327,23 +384,23 @@
     
     # Initialize empty properties list
     db_assay.properties = []
-    
+
     # Add assay details for properties if provided
     if assay.property_ids:
         # Get the properties
         properties = db.query(models.Property).filter(models.Property.id.in_(assay.property_ids)).all()
-        
+
         # Get the assay type to check which properties are expected
         assay_type = db.query(models.AssayType).filter(models.AssayType.id == assay.assay_type_id).first()
-        
+
         # Only add properties that are part of the assay type
         valid_property_ids = set()
         if assay_type and assay_type.properties:
             valid_property_ids = {prop.id for prop in assay_type.properties}
-        
+
         # Collect valid properties to add to assay.properties
         valid_properties = []
-        
+
         # Create assay_details entries for each valid property
         for prop in properties:
             if prop.id in valid_property_ids or not valid_property_ids:  # If valid_property_ids is empty, accept all
@@ -354,13 +411,13 @@
                 )
                 db.add(assay_detail)
                 valid_properties.append(prop)
-        
+
         db.commit()
         db.refresh(db_assay)
-        
+
         # Set the properties list
         db_assay.properties = valid_properties
-    
+
     return db_assay
 
 def get_compounds_ex(db: Session, query_params: schemas.CompoundQueryParams):
@@ -434,7 +491,7 @@
         property = db.query(models.Property).filter(models.Property.id == result.property_id).first()
         property_name = property.name if property else f"Property-{result.property_id}"
         property_type = property.value_type if property else "double"
-        
+
         # Get value based on property type
         value = None
         if property_type in ('int', 'double'):
@@ -443,7 +500,7 @@
             value = result.value_string
         elif property_type == 'bool':
             value = result.value_bool
-        
+
         # If we have a qualifier other than "=" (0), include it in the result
         if result.value_qualifier != 0:
             grouped_results[assay_id]["measurements"][property_name] = {
@@ -477,7 +534,7 @@
         models.AssayDetail.assay_id == assay_result.assay_id,
         models.AssayDetail.property_id == assay_result.property_id
     ).first()
-    
+
     # If not found in assay_details, check if the property is associated with the assay's assay_type
     if not assay_detail:
         assay_type = db.query(models.AssayType).filter(models.AssayType.id == assay.assay_type_id).first()
@@ -487,10 +544,10 @@
                 models.AssayTypeProperty.assay_type_id == assay_type.id,
                 models.AssayTypeProperty.property_id == assay_result.property_id
             ).first()
-            
+
             if not assay_type_property:
                 raise HTTPException(
-                    status_code=400, 
+                    status_code=400,
                     detail=f"Property with ID {assay_result.property_id} is not associated with assay type '{assay_type.name}'"
                 )
     
@@ -501,7 +558,7 @@
         property_id=assay_result.property_id,
         value_qualifier=assay_result.value_qualifier
     )
-    
+
     # Set the appropriate value based on property type
     if property.value_type in ('int', 'double') and assay_result.value_num is not None:
         db_assay_result.value_num = assay_result.value_num
@@ -514,7 +571,7 @@
             status_code=400,
             detail=f"Property value of type {property.value_type} missing or not supported for AssayResult"
         )
-    
+
     db.add(db_assay_result)
     db.commit()
     db.refresh(db_assay_result)
@@ -536,7 +593,7 @@
     assay_type = db.query(models.AssayType).filter(models.AssayType.id == assay.assay_type_id).first()
     if assay_type is None:
         raise HTTPException(status_code=404, detail=f"AssayType for Assay with ID {batch_results.assay_id} not found")
-    
+
     # Get all properties from the assay type
     properties = {}
     for prop in assay_type.properties:
@@ -556,11 +613,11 @@
     # Create assay results for each property
     created_results = []
     processed_measurements = {}
-    
+
     for prop_name, measurement in batch_results.measurements.items():
         property_id = properties[prop_name]["id"]
         property_type = properties[prop_name]["value_type"]
-        
+
         # Prepare the assay result with common fields
         db_assay_result = models.AssayResult(
             assay_id=batch_results.assay_id,
@@ -568,15 +625,15 @@
             property_id=property_id,
             value_qualifier=0  # Default to equals
         )
-        
+
         # Handle complex measurement (dict with qualifier and value)
         if isinstance(measurement, dict) and "value" in measurement:
             # Set qualifier if provided
             if "qualifier" in measurement:
                 db_assay_result.value_qualifier = measurement["qualifier"]
-            
+
             value = measurement["value"]
-            
+
             # Set the value based on property type
             if property_type in ('int', 'double'):
                 db_assay_result.value_num = float(value)
@@ -607,7 +664,7 @@
             elif property_type == 'bool':
                 db_assay_result.value_bool = bool(measurement)
                 processed_measurements[prop_name] = measurement
-        
+
         db.add(db_assay_result)
         created_results.append(db_assay_result)
     
@@ -637,13 +694,13 @@
     property = db.query(models.Property).filter(models.Property.id == batch_detail.property_id).first()
     if not property:
         raise HTTPException(status_code=404, detail=f"Property with ID {batch_detail.property_id} not found")
-    
+
     db_batch_detail = models.BatchDetail(
         batch_id=batch_detail.batch_id,
         property_id=batch_detail.property_id,
         value_qualifier=batch_detail.value_qualifier
     )
-    
+
     # Set the value based on the property type
     if batch_detail.value_datetime is not None and property.value_type == 'datetime':
         db_batch_detail.value_datetime = batch_detail.value_datetime
@@ -651,13 +708,10 @@
         db_batch_detail.value_num = batch_detail.value_num
     elif batch_detail.value_string is not None and property.value_type == 'string':
         db_batch_detail.value_string = batch_detail.value_string
-    
+
     db.add(db_batch_detail)
     db.commit()
     db.refresh(db_batch_detail)
-<<<<<<< HEAD
-    return db_batch_detail 
-=======
     return db_batch_detail
 
 def update_batch_detail(db: Session, batch_detail_id: int, batch_detail: schemas.BatchDetailUpdate):
@@ -676,8 +730,4 @@
     if db_batch_detail:
         db.delete(db_batch_detail)
         db.commit()
-    return db_batch_detail
-
-
-
->>>>>>> 9664b6fd
+    return db_batch_detail 
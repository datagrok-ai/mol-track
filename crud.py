--- conflicted
+++ resolved
@@ -3,28 +3,19 @@
 from sqlalchemy.orm import Session, joinedload
 from fastapi import HTTPException
 from rdkit import Chem
-<<<<<<< HEAD
 from rdkit.Chem.rdMolDescriptors import CalcMolFormula
 from rdkit.Chem.RegistrationHash import HashLayer, GetMolHash
 from typing import List, Dict, Any
 from sqlalchemy import text
 from datetime import datetime, timezone
-import uuid
-import random
+import models as models
+from rdkit.Chem.rdMolDescriptors import CalcMolFormula
 import main
 from chemistry_utils import (
     standardize_mol,
     generate_hash_layers,
     generate_uuid_from_string,
     generate_uuid_hash_mol)
-=======
-from typing import List
-from sqlalchemy import text
-from datetime import datetime, timezone
-import models as models
-from rdkit.Chem.rdMolDescriptors import CalcMolFormula
-import main
->>>>>>> e87c2f9b
 
 # Handle both package imports and direct execution
 try:
@@ -33,11 +24,7 @@
 except ImportError:
     # When run directly
     import models
-<<<<<<< HEAD
     import schemas
-=======
-
->>>>>>> e87c2f9b
 
 # Compound CRUD operations
 def get_compound(db: Session, compound_id: int):
@@ -47,20 +34,14 @@
 def get_compound_by_inchi_key(db: Session, inchikey: str):
     return db.query(models.Compound).filter(models.Compound.inchikey == inchikey).first()
 
-<<<<<<< HEAD
 def get_compound_by_hash_mol(db: Session, hash_mol: str):
     return db.query(models.Compound).filter(models.Compound.hash_mol == hash_mol).first()
-=======
->>>>>>> e87c2f9b
 
 def get_compound_by_canonical_smiles(db: Session, canonical_smiles: str):
     return db.query(models.Compound).filter(models.Compound.canonical_smiles == canonical_smiles).first()
 
-<<<<<<< HEAD
 def get_compound_by_tautomer(db: Session, tautomer: str):
     return db.query(models.Compound).filter(models.Compound.tautomer == tautomer).all()
-=======
->>>>>>> e87c2f9b
 
 def get_compounds(db: Session, skip: int = 0, limit: int = 100):
     return db.query(models.Compound).options(joinedload(models.Compound.batches)).offset(skip).limit(limit).all()
@@ -71,7 +52,6 @@
     mol = Chem.MolFromSmiles(compound.smiles)
     if mol is None:
         raise HTTPException(status_code=400, detail="Invalid SMILES string")
-<<<<<<< HEAD
     
     # Standardize mol and calculate hashes
 
@@ -96,15 +76,6 @@
     if existing_compound:
         raise HTTPException(status_code=400, detail=f"Compound with molhash {hash_mol} already exists")
 
-=======
-
-    # Calculate canonical SMILES, InChI, and InChIKey
-    canonical_smiles = Chem.MolToSmiles(mol, isomericSmiles=True, canonical=True)
-    inchi = Chem.MolToInchi(mol)
-    inchikey = Chem.InchiToInchiKey(inchi)
-
-    # Check if compound with this InChIKey already exists
->>>>>>> e87c2f9b
     existing_compound = get_compound_by_inchi_key(db, inchikey)
     if existing_compound:
         raise HTTPException(status_code=400, detail=f"Compound with InChIKey {inchikey} already exists")
@@ -124,21 +95,12 @@
         inchi=inchi,
         inchikey=inchikey,
         molregno=random.randint(1, 100),
-<<<<<<< HEAD
         formula=formula,
         hash_mol = hash_mol,
         hash_tautomer = hash_tautomer,
         hash_canonical_smiles = hash_canonical_smiles,
         hash_no_stereo_smiles = hash_no_stereo_smiles,
         hash_no_stereo_tautomer = hash_no_stereo_tautomer,
-=======
-        formula=CalcMolFormula(mol),
-        hash_mol=uuid.uuid4(),
-        hash_tautomer=uuid.uuid4(),
-        hash_canonical_smiles=uuid.uuid4(),
-        hash_no_stereo_smiles=uuid.uuid4(),
-        hash_no_stereo_tautomer=uuid.uuid4(),
->>>>>>> e87c2f9b
         created_at=datetime.now(),
         updated_at=datetime.now(),
         created_by=main.admin_user_id,
@@ -604,7 +566,6 @@
         return get_compounds(db, skip=query_params.skip, limit=query_params.limit)
 
 
-<<<<<<< HEAD
 def search_compounds_exact(
     query_smiles: str, 
     search_parameters: schemas.ExactSearchParameters, 
@@ -621,8 +582,6 @@
     exact_params = schemas.ExactSearchParameters(**search_parameters)
     return db.query(db=db, query_smiles=query_smiles, fields=exact_params.field)
 
-=======
->>>>>>> e87c2f9b
 # AssayResult CRUD operations
 def get_assay_result(db: Session, assay_result_id: int):
     return db.query(models.AssayResult).filter(models.AssayResult.id == assay_result_id).first()

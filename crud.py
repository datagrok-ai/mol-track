import random
import uuid
from sqlalchemy.orm import Session, joinedload
from fastapi import HTTPException
from rdkit import Chem
<<<<<<< HEAD
from typing import List
from sqlalchemy import text
from datetime import datetime, timezone
import models as models
import schemas
import db.init_db as init_db
from rdkit.Chem.rdMolDescriptors import CalcMolFormula

=======
from rdkit.Chem.MolStandardize import rdMolStandardize
from rdkit.Chem.rdMolDescriptors import CalcMolFormula
from typing import List
from sqlalchemy import text
from datetime import datetime, timezone
import yaml
import uuid
import random
import main
# Handle both package imports and direct execution
try:
    # When imported as a package (for tests)
    from . import models, schemas
except ImportError:
    # When run directly
    import models, schemas
>>>>>>> bf9fe1bf

# Compound CRUD operations
def get_compound(db: Session, compound_id: int):
    return db.query(models.Compound).filter(models.Compound.id == compound_id).first()


def get_compound_by_inchi_key(db: Session, inchikey: str):
    return db.query(models.Compound).filter(models.Compound.inchikey == inchikey).first()


def get_compound_by_canonical_smiles(db: Session, canonical_smiles: str):
    return db.query(models.Compound).filter(models.Compound.canonical_smiles == canonical_smiles).first()


def get_compounds(db: Session, skip: int = 0, limit: int = 100):
    return db.query(models.Compound).options(joinedload(models.Compound.batches)).offset(skip).limit(limit).all()


def create_compound(db: Session, compound: schemas.CompoundCreate):
    # Create RDKit molecule from SMILES
    mol = Chem.MolFromSmiles(compound.smiles)
    if mol is None:
        raise HTTPException(status_code=400, detail="Invalid SMILES string")

    # Calculate canonical SMILES, InChI, and InChIKey
    canonical_smiles = Chem.MolToSmiles(mol, isomericSmiles=True, canonical=True)
    inchi = Chem.MolToInchi(mol)
    inchikey = Chem.InchiToInchiKey(inchi)

    # Check if compound with this InChIKey already exists
    existing_compound = get_compound_by_inchi_key(db, inchikey)
    if existing_compound:
        raise HTTPException(status_code=400, detail=f"Compound with InChIKey {inchikey} already exists")

    existing_compound = get_compound_by_canonical_smiles(db, canonical_smiles)
    if existing_compound:
        raise HTTPException(status_code=400, detail=f"Compound with canonical SMILES {canonical_smiles} already exists")

    hash_mol = uuid.uuid4()
    hash_tautomer = uuid.uuid4()
    hash_canonical_smiles = uuid.uuid4()
    hash_no_stereo_smiles = uuid.uuid4()
    hash_no_stereo_tautomer = uuid.uuid4()

    # Create the compound with calculated values
    # NOTE: The following UUID values are placeholders for hash fields
    # and will be replaced with actual computed hash values later.
    db_compound = models.Compound(
        canonical_smiles=canonical_smiles,
        original_molfile=compound.original_molfile,
        inchi=inchi,
        inchikey=inchikey,
        molregno=random.randint(1, 100),
        formula=CalcMolFormula(mol),
        hash_mol = uuid.uuid4(),
        hash_tautomer = uuid.uuid4(),
        hash_canonical_smiles = uuid.uuid4(),
        hash_no_stereo_smiles = uuid.uuid4(),
        hash_no_stereo_tautomer = uuid.uuid4(),
        created_at=datetime.now(),
        updated_at=datetime.now(),
<<<<<<< HEAD
        is_archived=compound.is_archived,
        deleted_by=init_db.admin_user_id,
        molregno=random.randint(1, 1000000),
        formula=CalcMolFormula(mol),
        hash_mol=hash_mol,
        hash_tautomer=hash_tautomer,
        hash_canonical_smiles=hash_canonical_smiles,
        hash_no_stereo_smiles=hash_no_stereo_smiles,
        hash_no_stereo_tautomer=hash_no_stereo_tautomer,
=======
        created_by=main.admin_user_id,
        updated_by=main.admin_user_id,
        is_archived=compound.is_archived
>>>>>>> bf9fe1bf
    )

    db.add(db_compound)
    db.commit()
    db.refresh(db_compound)
    return db_compound


def create_compounds_batch(db: Session, smiles_list: List[str]):
    """
    Create multiple compounds from a list of SMILES strings.

    Args:
        db: Database session
        smiles_list: List of SMILES strings

    Returns:
        List of created compounds

    Raises:
        HTTPException: If any SMILES is invalid or already exists
    """
    # Validate all SMILES first
    invalid_smiles = []
    for i, smiles in enumerate(smiles_list):
        mol = Chem.MolFromSmiles(smiles)
        if mol is None:
            invalid_smiles.append({"index": i, "smiles": smiles})

    if invalid_smiles:
        raise HTTPException(status_code=400, detail=f"Invalid SMILES strings found: {invalid_smiles}")

    # Calculate InChIKeys for all compounds
    compounds_data = []
    for smiles in smiles_list:
        mol = Chem.MolFromSmiles(smiles)
        canonical_smiles = Chem.MolToSmiles(mol, isomericSmiles=True, canonical=True)
        inchi = Chem.MolToInchi(mol)
        inchikey = Chem.InchiToInchiKey(inchi)

        compounds_data.append(
            {
                "smiles": smiles,
                "canonical_smiles": canonical_smiles,
                "inchi": inchi,
                "inchikey": inchikey,
            }
        )

    # Check if any compounds already exist
    existing_compounds = []
    for i, compound in enumerate(compounds_data):
        existing = get_compound_by_inchi_key(db, compound["inchikey"])
        if existing:
            existing_compounds.append(
                {
                    "index": i,
                    "smiles": compound["smiles"],
                    "inchikey": compound["inchikey"],
                }
            )

    if existing_compounds:
        raise HTTPException(
            status_code=400, detail=f"Some compounds already exist in the database: {existing_compounds}"
        )

    hash_mol = uuid.uuid4()
    hash_tautomer = uuid.uuid4()
    hash_canonical_smiles = uuid.uuid4()
    hash_no_stereo_smiles = uuid.uuid4()
    hash_no_stereo_tautomer = uuid.uuid4()

    # Create all compounds
    # NOTE: The following UUID values are placeholders for hash fields
    # and will be replaced with actual computed hash values later.
    created_compounds = []
    for compound_data in compounds_data:
        db_compound = models.Compound(
            canonical_smiles=compound_data["canonical_smiles"],
            inchi=compound_data["inchi"],
            inchikey=compound_data["inchikey"],
            molregno=random.randint(1, 100),
            formula=CalcMolFormula(mol),
            hash_mol = uuid.uuid4(),
            hash_tautomer = uuid.uuid4(),
            hash_canonical_smiles = uuid.uuid4(),
            hash_no_stereo_smiles = uuid.uuid4(),
            hash_no_stereo_tautomer = uuid.uuid4(),
            created_by=main.admin_user_id,
            updated_by=main.admin_user_id,
            created_at=datetime.now(),
            updated_at=datetime.now(),
            is_archived=False,
            deleted_by=init_db.admin_user_id,
            molregno=random.randint(1, 1000000),
            formula=CalcMolFormula(mol),
            hash_mol=hash_mol,
            hash_tautomer=hash_tautomer,
            hash_canonical_smiles=hash_canonical_smiles,
            hash_no_stereo_smiles=hash_no_stereo_smiles,
            hash_no_stereo_tautomer=hash_no_stereo_tautomer,
        )
        db.add(db_compound)
        created_compounds.append(db_compound)

    db.commit()

    # Refresh all compounds to get their IDs
    for compound in created_compounds:
        db.refresh(compound)

    return created_compounds


def update_compound(db: Session, compound_id: int, compound: schemas.CompoundUpdate):
    db_compound = db.query(models.Compound).filter(models.Compound.id == compound_id).first()

    update_data = compound.model_dump(exclude_unset=True)
    for key, value in update_data.items():
        setattr(db_compound, key, value)

    db_compound.updated_at = datetime.now()
    db.add(db_compound)
    db.commit()
    db.refresh(db_compound)
    return db_compound


def delete_compound(db: Session, compound_id: int):
    db_compound = db.query(models.Compound).filter(models.Compound.id == compound_id).first()
    db.delete(db_compound)
    db.commit()
    return db_compound


# Batch CRUD operations
def get_batch(db: Session, batch_id: int):
    return db.query(models.Batch).filter(models.Batch.id == batch_id).first()


def get_batches(db: Session, skip: int = 0, limit: int = 100):
    return db.query(models.Batch).offset(skip).limit(limit).all()


def get_batches_by_compound(db: Session, compound_id: int, skip: int = 0, limit: int = 100):
    return db.query(models.Batch).filter(models.Batch.compound_id == compound_id).offset(skip).limit(limit).all()


def create_batch(db: Session, batch: schemas.BatchCreate):
    db_batch = models.Batch(
        compound_id=batch.compound_id,
        notes=batch.notes,
<<<<<<< HEAD
        expiry_date=batch.expiry_date,
        created_at=datetime.now(),
=======
        created_by=main.admin_user_id,
        updated_by=main.admin_user_id,
        created_at=datetime.now(),
        batch_regno=random.randint(1, 100)
>>>>>>> bf9fe1bf
    )

    db.add(db_batch)
    db.commit()
    db.refresh(db_batch)
    return db_batch


def update_batch(db: Session, batch_id: int, batch: schemas.BatchUpdate):
    db_batch = db.query(models.Batch).filter(models.Batch.id == batch_id).first()

    update_data = batch.model_dump(exclude_unset=True)
    for key, value in update_data.items():
        setattr(db_batch, key, value)

    db_batch.updated_at = datetime.now()
    db.add(db_batch)
    db.commit()
    db.refresh(db_batch)
    return db_batch


def delete_batch(db: Session, batch_id: int):
    db_batch = db.query(models.Batch).filter(models.Batch.id == batch_id).first()
    db.delete(db_batch)
    db.commit()
    return db_batch

<<<<<<< HEAD
=======
def create_semantic_type(db: Session, semantic_type: schemas.SemanticTypeCreate):
    db_semantic_type = models.SemanticType(
        name=semantic_type.name,
        description=semantic_type.description
    )

    db.add(db_semantic_type)
    db.commit()
    db.refresh(db_semantic_type)
    return db_semantic_type
>>>>>>> bf9fe1bf

# Property CRUD operations
def get_property(db: Session, property_id: int):
    return db.query(models.Property).filter(models.Property.id == property_id).first()


def get_properties(db: Session, skip: int = 0, limit: int = 100):
    return db.query(models.Property).offset(skip).limit(limit).all()


def create_property(db: Session, property: schemas.PropertyCreate):
    db_property = models.Property(
        name=property.name,
        value_type=property.value_type,
        property_class=property.property_class,
        unit=property.unit,
<<<<<<< HEAD
=======
        semantic_type_id=property.semantic_type_id,
        scope=property.scope,
        created_by=main.admin_user_id,
        updated_by=main.admin_user_id,
>>>>>>> bf9fe1bf
    )

    db.add(db_property)
    db.commit()
    db.refresh(db_property)
    return db_property


def update_property(db: Session, property_id: int, property: schemas.PropertyUpdate):
    db_property = db.query(models.Property).filter(models.Property.id == property_id).first()

    update_data = property.model_dump(exclude_unset=True)
    for key, value in update_data.items():
        setattr(db_property, key, value)

    db_property.updated_at = datetime.now()
    db.add(db_property)
    db.commit()
    db.refresh(db_property)
    return db_property


def delete_property(db: Session, property_id: int):
    db_property = db.query(models.Property).filter(models.Property.id == property_id).first()
    db.delete(db_property)
    db.commit()
    return db_property


# AssayType CRUD operations
def get_assay_type(db: Session, assay_type_id: int):
    return db.query(models.AssayType).filter(models.AssayType.id == assay_type_id).first()


def get_assay_types(db: Session, skip: int = 0, limit: int = 100):
    return db.query(models.AssayType).offset(skip).limit(limit).all()


def create_assay_type(db: Session, assay_type: schemas.AssayTypeCreate):
    # Create the assay type
    current_time = datetime.now(timezone.utc)
    db_assay_type = models.AssayType(
        name=assay_type.name,
        description=assay_type.description,
<<<<<<< HEAD
        created_on=current_time,
        updated_on=current_time,
=======
        created_at=current_time,
        updated_at=current_time,
        created_by=main.admin_user_id,
        updated_by=main.admin_user_id,
>>>>>>> bf9fe1bf
    )
    db.add(db_assay_type)
    db.commit()
    db.refresh(db_assay_type)

    # Add properties to the assay type if provided
    if assay_type.property_ids:
        properties = db.query(models.Property).filter(models.Property.id.in_(assay_type.property_ids)).all()
        for prop in properties:
            db_assay_type.properties.append(prop)

    # Add property requirements if provided
    for req in assay_type.property_requirements:
        # Skip if property not in the assay type's properties
        if req["property_id"] not in assay_type.property_ids:
            continue

        property_req = models.AssayTypeProperty(
            assay_type_id=db_assay_type.id,
            property_id=req["property_id"],
            required=req.get("required", False),
        )
        db.add(property_req)

    # Add property details if provided
    for detail in assay_type.property_details:
        # Skip if property not in the assay type's properties
        if detail["property_id"] not in assay_type.property_ids:
            continue

        # Get the property to determine its value type
        property = db.query(models.Property).filter(models.Property.id == detail["property_id"]).first()
        if not property:
            continue

        property_detail = models.AssayTypeDetail(
            assay_type_id=db_assay_type.id,
            property_id=detail["property_id"],
        )

        # Set the appropriate value based on property type
        if property.value_type == "datetime" and "value_datetime" in detail:
            property_detail.value_datetime = detail["value_datetime"]
        elif property.value_type in ("int", "double") and "value_num" in detail:
            property_detail.value_num = detail["value_num"]
        elif property.value_type == "string" and "value_string" in detail:
            property_detail.value_string = detail["value_string"]

        db.add(property_detail)

    db.commit()
    db.refresh(db_assay_type)
    return db_assay_type


# Assay CRUD operations
def get_assay(db: Session, assay_id: int):
    # Get the assay
    assay = db.query(models.Assay).filter(models.Assay.id == assay_id).first()

    if assay:
        # Get properties associated with this assay through assay details
        assay_details = db.query(models.AssayDetail).filter(models.AssayDetail.assay_id == assay_id).all()
        property_ids = [detail.property_id for detail in assay_details]

        # If no properties from assay details, get them from the assay type
        if not property_ids and assay.assay_type:
            assay_type_properties = (
                db.query(models.AssayTypeProperty)
                .filter(models.AssayTypeProperty.assay_type_id == assay.assay_type_id)
                .all()
            )
            property_ids = [prop.property_id for prop in assay_type_properties]

        # Get the property objects
        if property_ids:
            properties = db.query(models.Property).filter(models.Property.id.in_(property_ids)).all()
            # Add properties to assay
            assay.properties = properties
        else:
            assay.properties = []

    return assay


def get_assays(db: Session, skip: int = 0, limit: int = 100):
    # Get assays with pagination
    assays = db.query(models.Assay).offset(skip).limit(limit).all()

    # For each assay, add its properties
    for assay in assays:
        # Get properties associated with this assay through assay details
        assay_details = db.query(models.AssayDetail).filter(models.AssayDetail.assay_id == assay.id).all()
        property_ids = [detail.property_id for detail in assay_details]

        # If no properties from assay details, get them from the assay type
        if not property_ids and assay.assay_type:
            assay_type_properties = (
                db.query(models.AssayTypeProperty)
                .filter(models.AssayTypeProperty.assay_type_id == assay.assay_type_id)
                .all()
            )
            property_ids = [prop.property_id for prop in assay_type_properties]

        # Get the property objects
        if property_ids:
            properties = db.query(models.Property).filter(models.Property.id.in_(property_ids)).all()
            # Add properties to assay
            assay.properties = properties
        else:
            assay.properties = []

    return assays


def create_assay(db: Session, assay: schemas.AssayCreate):
    # Create the assay
    db_assay = models.Assay(
        name=assay.name,
        description=assay.description,
        assay_type_id=assay.assay_type_id,
<<<<<<< HEAD
        created_at=datetime.now(),
=======
        created_by=main.admin_user_id,
        updated_by=main.admin_user_id,
        created_at=datetime.now()
>>>>>>> bf9fe1bf
    )
    db.add(db_assay)
    db.commit()
    db.refresh(db_assay)

    # Initialize empty properties list
    db_assay.properties = []

    # Add assay details for properties if provided
    if assay.property_ids:
        # Get the properties
        properties = db.query(models.Property).filter(models.Property.id.in_(assay.property_ids)).all()

        # Get the assay type to check which properties are expected
        assay_type = db.query(models.AssayType).filter(models.AssayType.id == assay.assay_type_id).first()

        # Only add properties that are part of the assay type
        valid_property_ids = set()
        if assay_type and assay_type.properties:
            valid_property_ids = {prop.id for prop in assay_type.properties}

        # Collect valid properties to add to assay.properties
        valid_properties = []

        # Create assay_details entries for each valid property
        for prop in properties:
            if prop.id in valid_property_ids or not valid_property_ids:  # If valid_property_ids is empty, accept all
                # Initialize empty detail
                assay_detail = models.AssayDetail(
                    assay_id=db_assay.id,
                    property_id=prop.id,
                )
                db.add(assay_detail)
                valid_properties.append(prop)

        db.commit()
        db.refresh(db_assay)

        # Set the properties list
        db_assay.properties = valid_properties

    return db_assay


def get_compounds_ex(db: Session, query_params: schemas.CompoundQueryParams):
    """
    Get compounds with optional filtering parameters.

    Args:
        db: Database session
        query_params: Query parameters including substructure, skip, and limit

    Returns:
        List of compounds matching the query parameters
    """
    # If substructure is provided, use substructure search
    if query_params.substructure:
        # Validate the substructure SMILES
        mol = Chem.MolFromSmiles(query_params.substructure)
        if mol is None:
            raise HTTPException(status_code=400, detail="Invalid substructure SMILES string")

        # SQL query using the RDKit cartridge substructure operator '@>'
        sql = text(f"""
            SELECT c.* FROM {models.DB_SCHEMA}.compounds c
            JOIN rdk.mols ON rdk.mols.id = c.id
            WHERE rdk.mols.m@>'{query_params.substructure}'
            ORDER BY c.id
            OFFSET :skip LIMIT :limit
        """)

        result = db.execute(sql, {"skip": query_params.skip, "limit": query_params.limit})
        compounds = []
        for row in result:
            compound = models.Compound()
            for column, value in row._mapping.items():
                setattr(compound, column, value)
            compounds.append(compound)

        return compounds
    else:
        # If no substructure provided, use regular get_compounds function
        return get_compounds(db, skip=query_params.skip, limit=query_params.limit)


# AssayResult CRUD operations
def get_assay_result(db: Session, assay_result_id: int):
    return db.query(models.AssayResult).filter(models.AssayResult.id == assay_result_id).first()


def get_assay_results(db: Session, skip: int = 0, limit: int = 100):
    return db.query(models.AssayResult).offset(skip).limit(limit).all()


def get_batch_assay_results(db: Session, batch_id: int):
    """Get all assay results for a specific batch"""
    results = db.query(models.AssayResult).filter(models.AssayResult.batch_id == batch_id).all()

    # Group results by assay_id
    grouped_results = {}
    for result in results:
        assay_id = result.assay_id
        if assay_id not in grouped_results:
            # Get the assay name
            assay = db.query(models.Assay).filter(models.Assay.id == assay_id).first()
            assay_name = assay.name if assay else "Unknown Assay"

            grouped_results[assay_id] = {
                "assay_id": assay_id,
                "batch_id": batch_id,
                "assay_name": assay_name,
                "measurements": {},
            }

        # Get property name and type
        property = db.query(models.Property).filter(models.Property.id == result.property_id).first()
        property_name = property.name if property else f"Property-{result.property_id}"
        property_type = property.value_type if property else "double"

        # Get value based on property type
        value = None
        if property_type in ("int", "double"):
            value = result.value_num
        elif property_type == "string":
            value = result.value_string
        elif property_type == "bool":
            value = result.value_bool

        # If we have a qualifier other than "=" (0), include it in the result
        if result.value_qualifier != 0:
            grouped_results[assay_id]["measurements"][property_name] = {
                "qualifier": result.value_qualifier,
                "value": value,
            }
        else:
            grouped_results[assay_id]["measurements"][property_name] = value

    return list(grouped_results.values())


def create_assay_result(db: Session, assay_result: schemas.AssayResultCreate):
    """Create a single assay result entry for a specific property"""
    # Validate assay exists
    assay = db.query(models.Assay).filter(models.Assay.id == assay_result.assay_id).first()
    if assay is None:
        raise HTTPException(status_code=404, detail=f"Assay with ID {assay_result.assay_id} not found")

    # Validate batch exists
    batch = db.query(models.Batch).filter(models.Batch.id == assay_result.batch_id).first()
    if batch is None:
        raise HTTPException(status_code=404, detail=f"Batch with ID {assay_result.batch_id} not found")

    # Validate property exists and get its type
    property = db.query(models.Property).filter(models.Property.id == assay_result.property_id).first()
    if property is None:
        raise HTTPException(status_code=404, detail=f"Property with ID {assay_result.property_id} not found")

    # Check if the property is associated with the assay through assay_details
    assay_detail = (
        db.query(models.AssayDetail)
        .filter(
            models.AssayDetail.assay_id == assay_result.assay_id,
            models.AssayDetail.property_id == assay_result.property_id,
        )
        .first()
    )

    # If not found in assay_details, check if the property is associated with the assay's assay_type
    if not assay_detail:
        assay_type = db.query(models.AssayType).filter(models.AssayType.id == assay.assay_type_id).first()
        if assay_type:
            # Check if property is in assay type properties
            assay_type_property = (
                db.query(models.AssayTypeProperty)
                .filter(
                    models.AssayTypeProperty.assay_type_id == assay_type.id,
                    models.AssayTypeProperty.property_id == assay_result.property_id,
                )
                .first()
            )

            if not assay_type_property:
                raise HTTPException(
                    status_code=400,
                    detail=f"Property with ID {assay_result.property_id} is not associated with assay type '{assay_type.name}'",
                )

    # Create the assay result with the appropriate value field
    db_assay_result = models.AssayResult(
        assay_id=assay_result.assay_id,
        batch_id=assay_result.batch_id,
        property_id=assay_result.property_id,
        value_qualifier=assay_result.value_qualifier,
    )

    # Set the appropriate value based on property type
    if property.value_type in ("int", "double") and assay_result.value_num is not None:
        db_assay_result.value_num = assay_result.value_num
    elif property.value_type == "string" and assay_result.value_string is not None:
        db_assay_result.value_string = assay_result.value_string
    elif property.value_type == "bool" and assay_result.value_bool is not None:
        db_assay_result.value_bool = assay_result.value_bool
    else:
        raise HTTPException(
            status_code=400,
            detail=f"Property value of type {property.value_type} missing or not supported for AssayResult",
        )

    db.add(db_assay_result)
    db.commit()
    db.refresh(db_assay_result)
    return db_assay_result


def create_batch_assay_results(db: Session, batch_results: schemas.BatchAssayResultsCreate):
    """Create multiple assay results for a batch in a single transaction"""
    # Validate assay exists
    assay = db.query(models.Assay).filter(models.Assay.id == batch_results.assay_id).first()
    if assay is None:
        raise HTTPException(status_code=404, detail=f"Assay with ID {batch_results.assay_id} not found")

    # Validate batch exists
    batch = db.query(models.Batch).filter(models.Batch.id == batch_results.batch_id).first()
    if batch is None:
        raise HTTPException(status_code=404, detail=f"Batch with ID {batch_results.batch_id} not found")

    # Get the assay type
    assay_type = db.query(models.AssayType).filter(models.AssayType.id == assay.assay_type_id).first()
    if assay_type is None:
        raise HTTPException(status_code=404, detail=f"AssayType for Assay with ID {batch_results.assay_id} not found")

    # Get all properties from the assay type
    properties = {}
    for prop in assay_type.properties:
        properties[prop.name] = {
            "id": prop.id,
            "value_type": prop.value_type,
        }

    # Validate all property names in measurements
    for prop_name in batch_results.measurements.keys():
        if prop_name not in properties:
            raise HTTPException(
                status_code=400, detail=f"Property '{prop_name}' is not associated with assay type '{assay_type.name}'"
            )

    # Create assay results for each property
    created_results = []
    processed_measurements = {}

    for prop_name, measurement in batch_results.measurements.items():
        property_id = properties[prop_name]["id"]
        property_type = properties[prop_name]["value_type"]

        # Prepare the assay result with common fields
        db_assay_result = models.AssayResult(
            assay_id=batch_results.assay_id,
            batch_id=batch_results.batch_id,
            property_id=property_id,
            value_qualifier=0,  # Default to equals
        )

        # Handle complex measurement (dict with qualifier and value)
        if isinstance(measurement, dict) and "value" in measurement:
            # Set qualifier if provided
            if "qualifier" in measurement:
                db_assay_result.value_qualifier = measurement["qualifier"]

            value = measurement["value"]

            # Set the value based on property type
            if property_type in ("int", "double"):
                db_assay_result.value_num = float(value)
                processed_measurements[prop_name] = {
                    "qualifier": db_assay_result.value_qualifier,
                    "value": value,
                }
            elif property_type == "string":
                db_assay_result.value_string = str(value)
                processed_measurements[prop_name] = {
                    "qualifier": db_assay_result.value_qualifier,
                    "value": value,
                }
            elif property_type == "bool":
                db_assay_result.value_bool = bool(value)
                processed_measurements[prop_name] = {
                    "qualifier": db_assay_result.value_qualifier,
                    "value": value,
                }
        # Handle simple value (backward compatibility)
        else:
            if property_type in ("int", "double"):
                db_assay_result.value_num = float(measurement)
                processed_measurements[prop_name] = measurement
            elif property_type == "string":
                db_assay_result.value_string = str(measurement)
                processed_measurements[prop_name] = measurement
            elif property_type == "bool":
                db_assay_result.value_bool = bool(measurement)
                processed_measurements[prop_name] = measurement

        db.add(db_assay_result)
        created_results.append(db_assay_result)

    db.commit()

    # Refresh all results to get their IDs
    for result in created_results:
        db.refresh(result)

    # Return in grouped format
    return {
        "assay_id": batch_results.assay_id,
        "batch_id": batch_results.batch_id,
        "assay_name": assay.name,
        "measurements": processed_measurements,
    }


# BatchDetail CRUD operations
def get_batch_detail(db: Session, batch_detail_id: int):
    return db.query(models.BatchDetail).filter(models.BatchDetail.id == batch_detail_id).first()


def get_batch_details_by_batch(db: Session, batch_id: int, skip: int = 0, limit: int = 100):
    return db.query(models.BatchDetail).filter(models.BatchDetail.batch_id == batch_id).offset(skip).limit(limit).all()


def create_batch_detail(db: Session, batch_detail: schemas.BatchDetailCreate):
    # Get the property to determine its value type
    property = db.query(models.Property).filter(models.Property.id == batch_detail.property_id).first()
    if not property:
        raise HTTPException(status_code=404, detail=f"Property with ID {batch_detail.property_id} not found")

    db_batch_detail = models.BatchDetail(
        batch_id=batch_detail.batch_id,
        property_id=batch_detail.property_id,
        value_qualifier=batch_detail.value_qualifier,
<<<<<<< HEAD
=======
        created_by=main.admin_user_id,
        updated_by=main.admin_user_id,
>>>>>>> bf9fe1bf
    )

    # Set the value based on the property type
    if batch_detail.value_datetime is not None and property.value_type == "datetime":
        db_batch_detail.value_datetime = batch_detail.value_datetime
    elif batch_detail.value_num is not None and property.value_type in ("int", "double"):
        db_batch_detail.value_num = batch_detail.value_num
    elif batch_detail.value_string is not None and property.value_type == "string":
        db_batch_detail.value_string = batch_detail.value_string

    db.add(db_batch_detail)
    db.commit()
    db.refresh(db_batch_detail)
    return db_batch_detail<|MERGE_RESOLUTION|>--- conflicted
+++ resolved
@@ -3,7 +3,6 @@
 from sqlalchemy.orm import Session, joinedload
 from fastapi import HTTPException
 from rdkit import Chem
-<<<<<<< HEAD
 from typing import List
 from sqlalchemy import text
 from datetime import datetime, timezone
@@ -12,7 +11,6 @@
 import db.init_db as init_db
 from rdkit.Chem.rdMolDescriptors import CalcMolFormula
 
-=======
 from rdkit.Chem.MolStandardize import rdMolStandardize
 from rdkit.Chem.rdMolDescriptors import CalcMolFormula
 from typing import List
@@ -29,7 +27,6 @@
 except ImportError:
     # When run directly
     import models, schemas
->>>>>>> bf9fe1bf
 
 # Compound CRUD operations
 def get_compound(db: Session, compound_id: int):
@@ -67,12 +64,6 @@
     existing_compound = get_compound_by_canonical_smiles(db, canonical_smiles)
     if existing_compound:
         raise HTTPException(status_code=400, detail=f"Compound with canonical SMILES {canonical_smiles} already exists")
-
-    hash_mol = uuid.uuid4()
-    hash_tautomer = uuid.uuid4()
-    hash_canonical_smiles = uuid.uuid4()
-    hash_no_stereo_smiles = uuid.uuid4()
-    hash_no_stereo_tautomer = uuid.uuid4()
 
     # Create the compound with calculated values
     # NOTE: The following UUID values are placeholders for hash fields
@@ -91,21 +82,9 @@
         hash_no_stereo_tautomer = uuid.uuid4(),
         created_at=datetime.now(),
         updated_at=datetime.now(),
-<<<<<<< HEAD
-        is_archived=compound.is_archived,
-        deleted_by=init_db.admin_user_id,
-        molregno=random.randint(1, 1000000),
-        formula=CalcMolFormula(mol),
-        hash_mol=hash_mol,
-        hash_tautomer=hash_tautomer,
-        hash_canonical_smiles=hash_canonical_smiles,
-        hash_no_stereo_smiles=hash_no_stereo_smiles,
-        hash_no_stereo_tautomer=hash_no_stereo_tautomer,
-=======
         created_by=main.admin_user_id,
         updated_by=main.admin_user_id,
         is_archived=compound.is_archived
->>>>>>> bf9fe1bf
     )
 
     db.add(db_compound)
@@ -259,15 +238,10 @@
     db_batch = models.Batch(
         compound_id=batch.compound_id,
         notes=batch.notes,
-<<<<<<< HEAD
-        expiry_date=batch.expiry_date,
-        created_at=datetime.now(),
-=======
         created_by=main.admin_user_id,
         updated_by=main.admin_user_id,
         created_at=datetime.now(),
         batch_regno=random.randint(1, 100)
->>>>>>> bf9fe1bf
     )
 
     db.add(db_batch)
@@ -296,8 +270,6 @@
     db.commit()
     return db_batch
 
-<<<<<<< HEAD
-=======
 def create_semantic_type(db: Session, semantic_type: schemas.SemanticTypeCreate):
     db_semantic_type = models.SemanticType(
         name=semantic_type.name,
@@ -308,7 +280,6 @@
     db.commit()
     db.refresh(db_semantic_type)
     return db_semantic_type
->>>>>>> bf9fe1bf
 
 # Property CRUD operations
 def get_property(db: Session, property_id: int):
@@ -325,13 +296,10 @@
         value_type=property.value_type,
         property_class=property.property_class,
         unit=property.unit,
-<<<<<<< HEAD
-=======
         semantic_type_id=property.semantic_type_id,
         scope=property.scope,
         created_by=main.admin_user_id,
         updated_by=main.admin_user_id,
->>>>>>> bf9fe1bf
     )
 
     db.add(db_property)
@@ -376,15 +344,10 @@
     db_assay_type = models.AssayType(
         name=assay_type.name,
         description=assay_type.description,
-<<<<<<< HEAD
-        created_on=current_time,
-        updated_on=current_time,
-=======
         created_at=current_time,
         updated_at=current_time,
         created_by=main.admin_user_id,
         updated_by=main.admin_user_id,
->>>>>>> bf9fe1bf
     )
     db.add(db_assay_type)
     db.commit()
@@ -506,13 +469,9 @@
         name=assay.name,
         description=assay.description,
         assay_type_id=assay.assay_type_id,
-<<<<<<< HEAD
-        created_at=datetime.now(),
-=======
         created_by=main.admin_user_id,
         updated_by=main.admin_user_id,
         created_at=datetime.now()
->>>>>>> bf9fe1bf
     )
     db.add(db_assay)
     db.commit()
@@ -851,11 +810,8 @@
         batch_id=batch_detail.batch_id,
         property_id=batch_detail.property_id,
         value_qualifier=batch_detail.value_qualifier,
-<<<<<<< HEAD
-=======
         created_by=main.admin_user_id,
         updated_by=main.admin_user_id,
->>>>>>> bf9fe1bf
     )
 
     # Set the value based on the property type

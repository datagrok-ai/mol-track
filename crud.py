--- conflicted
+++ resolved
@@ -1,14 +1,6 @@
 from sqlalchemy.orm import Session, joinedload
 from fastapi import HTTPException
 from rdkit import Chem
-<<<<<<< HEAD
-from typing import List, Dict, Optional, Any
-from sqlalchemy import text
-from datetime import datetime, timezone
-from chemistry_utils import standardize_mol,generate_hash_layers, generate_uuid_from_string
-from rdkit.Chem.RegistrationHash import HashLayer, GetMolHash 
-
-=======
 from rdkit.Chem.MolStandardize import rdMolStandardize
 from rdkit.Chem.rdMolDescriptors import CalcMolFormula
 from typing import List
@@ -18,7 +10,6 @@
 import uuid
 import random
 import main
->>>>>>> bf9fe1bf
 # Handle both package imports and direct execution
 try:
     # When imported as a package (for tests)

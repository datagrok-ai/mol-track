--- conflicted
+++ resolved
@@ -11,45 +11,25 @@
     "name": "IC50",
     "value_type": "double",
     "property_class": "MEASURED",
-    "unit": "nM",
-<<<<<<< HEAD
-=======
-    "scope": "COMPOUND"
->>>>>>> bf9fe1bf
+    "unit": "nM"
 }
 
 solProp = {
     "name": "Solubility",
     "value_type": "double",
     "property_class": "MEASURED",
-    "unit": "mg/mL",
-<<<<<<< HEAD
-=======
-    "scope": "COMPOUND"
->>>>>>> bf9fe1bf
+    "unit": "mg/mL"
 }
 
 activityProp = {
     "name": "Activity Score",
     "value_type": "double",
     "property_class": "CALCULATED",
-    "unit": "",
-<<<<<<< HEAD
-=======
-    "scope": "COMPOUND"
->>>>>>> bf9fe1bf
+    "unit": ""
 }
 
 # Test properties list
 test_properties = [ic50prop, solProp, activityProp]
-
-<<<<<<< HEAD
-=======
-test_semantic_type_data = {
-    "name": "Absorption",
-    "description": "Describes properties related to compound absorption"
-}
->>>>>>> bf9fe1bf
 
 # Helper functions for creating test data
 def create_test_property(client, property_data):
@@ -57,16 +37,6 @@
     response = client.post("/properties/", json=property_data)
     assert response.status_code == 200
     return response.json()
-
-<<<<<<< HEAD
-=======
-def semantic_type_setup(client, prop):
-    """Fixture to create a semantic type and assign its ID to test properties."""
-    response = client.post("/semantic-types/", json=test_semantic_type_data)
-    assert response.status_code == 200
-    semantic_type_id = response.json()["id"]
-    prop["semantic_type_id"] = semantic_type_id
->>>>>>> bf9fe1bf
 
 def create_test_properties(client, property_data_list):
     """Helper function to create multiple properties and return their IDs"""
@@ -260,11 +230,7 @@
         "name": "Unrelated Property",
         "value_type": "double",
         "property_class": "MEASURED",
-        "unit": "units",
-<<<<<<< HEAD
-=======
-        "scope": "COMPOUND"
->>>>>>> bf9fe1bf
+        "unit": "units"
     }
     semantic_type_setup(client, newProp)
     property2 = create_test_property(client, newProp)

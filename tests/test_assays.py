--- conflicted
+++ resolved
@@ -11,10 +11,7 @@
     "value_type": "double",
     "property_class": "MEASURED",
     "unit": "nM",
-<<<<<<< HEAD
-=======
     "scope": "COMPOUND"
->>>>>>> bf9fe1bf
 }
 
 solProp = {
@@ -22,10 +19,7 @@
     "value_type": "double",
     "property_class": "MEASURED",
     "unit": "mg/mL",
-<<<<<<< HEAD
-=======
     "scope": "COMPOUND"
->>>>>>> bf9fe1bf
 }
 
 activityProp = {
@@ -33,10 +27,7 @@
     "value_type": "double",
     "property_class": "CALCULATED",
     "unit": "",
-<<<<<<< HEAD
-=======
     "scope": "COMPOUND"
->>>>>>> bf9fe1bf
 }
 
 # Test properties list
@@ -76,13 +67,10 @@
     assert response.status_code == 200
     return response.json()
 
-<<<<<<< HEAD
-=======
 def create_test_semantic_type(client, semantic_type_data):
     response = client.post("/semantic-types/", json=semantic_type_data)
     assert response.status_code == 200
     return response.json()
->>>>>>> bf9fe1bf
 
 def create_test_properties(client, property_data_list):
     """Helper function to create multiple properties and return their IDs"""
@@ -121,8 +109,6 @@
     assert response.status_code == 200
     return response.json()
 
-<<<<<<< HEAD
-=======
 def test_create_semantic_type(client):
     """Test creating a semantic type"""
     data = create_test_semantic_type(client, test_semantic_type_data)
@@ -132,7 +118,6 @@
 
     for prop in test_properties:
         prop["semantic_type_id"] = data["id"]
->>>>>>> bf9fe1bf
 
 def test_create_property(client):
     """Test creating a property"""

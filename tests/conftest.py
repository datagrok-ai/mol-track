import pytest
import os
import uuid
import sys
from fastapi.testclient import TestClient
from sqlalchemy import create_engine, text
from sqlalchemy.orm import sessionmaker

# Set the DB_SCHEMA environment variable
os.environ["DB_SCHEMA"] = "moltrack"

# Add the parent directory to sys.path to allow imports
sys.path.insert(0, os.path.abspath(os.path.join(os.path.dirname(__file__), "..")))

# Now import from the project directly
from main import app, get_db
from database import SQLALCHEMY_DATABASE_URL

# Create a unique test database name
test_db_suffix = str(uuid.uuid4())[:8]
test_db_name = f"test_moltrack_{test_db_suffix}"

# Extract connection details from the main database URL
# Assuming format: postgresql://username:password@host:port/dbname
db_url_parts = SQLALCHEMY_DATABASE_URL.split("/")
base_url = "/".join(db_url_parts[:-1])
admin_db = db_url_parts[-1].split("?")[0]  # Get the database name without query parameters
ADMIN_DATABASE_URL = f"{base_url}/{admin_db}"
TEST_DATABASE_URL = f"{base_url}/{test_db_name}"

# Set the DATABASE_URL environment variable for testing
os.environ["DATABASE_URL"] = TEST_DATABASE_URL

# Create engine for admin connection (to create/drop test database)
admin_engine = create_engine(ADMIN_DATABASE_URL, isolation_level="AUTOCOMMIT")

# Get the schema name from environment variable or use default
DB_SCHEMA = os.environ.get("DB_SCHEMA", "moltrack")


@pytest.fixture(scope="module")
def setup_test_db():
    """
    Set up a test PostgreSQL database using SQL commands through SQLAlchemy
    """
    # Create the test database
    with admin_engine.connect() as conn:
        # Disconnect all active connections to the test database if it exists
        conn.execute(
            text(f"""
            SELECT pg_terminate_backend(pg_stat_activity.pid)
            FROM pg_stat_activity
            WHERE pg_stat_activity.datname = '{test_db_name}'
            AND pid <> pg_backend_pid();
        """)
        )

        # Drop the database if it exists
        try:
            conn.execute(text(f"DROP DATABASE IF EXISTS {test_db_name}"))
        except Exception as e:
            print(f"Error dropping database: {e}")

        # Create the test database
        conn.execute(text(f"CREATE DATABASE {test_db_name}"))

        # Grant privileges
        conn.execute(text(f"GRANT ALL PRIVILEGES ON DATABASE {test_db_name} TO CURRENT_USER"))

    # Create engine for the test database
    test_engine = create_engine(TEST_DATABASE_URL)
<<<<<<< HEAD

    # Read the schema from db.sql
    db_sql_path = os.path.join(os.path.dirname(os.path.dirname(__file__)), "db", "schema.sql")
    with open(db_sql_path, "r") as f:
        schema_sql = f.read()
    schema_sql = schema_sql.replace(":LOGIN", "postgres")

    # Apply the schema to the test database
    with test_engine.connect() as conn:
        # Execute each statement in the schema
        for statement in schema_sql.split(";"):
            statement = statement.replace("^", ";")  # had to replace it for trigger function
            if statement.strip():
                conn.execute(text(statement))
        conn.execute(text("COMMIT"))

=======
    
    # Read the schema from db folder
    schema_paths = [
        os.path.join(os.path.dirname(os.path.dirname(__file__)), 'db', 'schema.sql'),
        os.path.join(os.path.dirname(os.path.dirname(__file__)), 'db', 'schema_rdkit.sql'),  # new file
    ]
    
    # Apply the schemas to the test database
    with test_engine.connect() as conn:
        for schema_path in schema_paths:
            with open(schema_path, 'r') as f:
                schema_sql = f.read()
            schema_sql = schema_sql.replace(':LOGIN', 'postgres')

            # Execute each statement in the schema
            for statement in schema_sql.split(';'):
                statement = statement.replace('^', ';')  # had to replace it for trigger function 
                if statement.strip():
                    conn.execute(text(statement))
            conn.execute(text("COMMIT"))
    
>>>>>>> bf9fe1bf
    yield

    # Drop the test database after tests
    with admin_engine.connect() as conn:
        # Disconnect all active connections to the test database
        conn.execute(
            text(f"""
            SELECT pg_terminate_backend(pg_stat_activity.pid)
            FROM pg_stat_activity
            WHERE pg_stat_activity.datname = '{test_db_name}'
            AND pid <> pg_backend_pid();
        """)
        )
        conn.execute(text("COMMIT"))

        # Drop the test database
        conn.execute(text(f"DROP DATABASE IF EXISTS {test_db_name}"))
        conn.execute(text("COMMIT"))


# Create engine and session factory for the test database
@pytest.fixture
def test_engine(setup_test_db):
    """Create an engine for the test database"""
    engine = create_engine(TEST_DATABASE_URL)
    yield engine
    engine.dispose()


@pytest.fixture
def test_db(test_engine):
    """Create a fresh database session for each test"""
    TestingSessionLocal = sessionmaker(autocommit=False, autoflush=False, bind=test_engine)
    db = TestingSessionLocal()
    try:
        yield db
    finally:
        # Clean up data after each test
        db.execute(
            text(
                f"TRUNCATE {DB_SCHEMA}.compounds, {DB_SCHEMA}.batches, {DB_SCHEMA}.properties RESTART IDENTITY CASCADE;"
            )
        )
        db.commit()


@pytest.fixture
def client(test_db):
    """Create a test client with the test database"""

    def override_get_db():
        try:
            yield test_db
        finally:
            pass

    app.dependency_overrides[get_db] = override_get_db
    with TestClient(app) as c:
        yield c
    app.dependency_overrides.clear()


# Common test data
aspirin_smiles = "CC(=O)OC1=CC=CC=C1C(=O)O"
aspirin_smiles_noncanonical = "CC(Oc1c(C(O)=O)cccc1)=O"
caffeine_smiles = "CN1C=NC2=C1C(=O)N(C(=O)N2C)C"<|MERGE_RESOLUTION|>--- conflicted
+++ resolved
@@ -69,24 +69,6 @@
 
     # Create engine for the test database
     test_engine = create_engine(TEST_DATABASE_URL)
-<<<<<<< HEAD
-
-    # Read the schema from db.sql
-    db_sql_path = os.path.join(os.path.dirname(os.path.dirname(__file__)), "db", "schema.sql")
-    with open(db_sql_path, "r") as f:
-        schema_sql = f.read()
-    schema_sql = schema_sql.replace(":LOGIN", "postgres")
-
-    # Apply the schema to the test database
-    with test_engine.connect() as conn:
-        # Execute each statement in the schema
-        for statement in schema_sql.split(";"):
-            statement = statement.replace("^", ";")  # had to replace it for trigger function
-            if statement.strip():
-                conn.execute(text(statement))
-        conn.execute(text("COMMIT"))
-
-=======
     
     # Read the schema from db folder
     schema_paths = [
@@ -108,7 +90,6 @@
                     conn.execute(text(statement))
             conn.execute(text("COMMIT"))
     
->>>>>>> bf9fe1bf
     yield
 
     # Drop the test database after tests

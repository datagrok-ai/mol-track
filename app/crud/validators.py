--- conflicted
+++ resolved
@@ -9,11 +9,7 @@
 from app.utils.admin_utils import admin
 
 
-<<<<<<< HEAD
-entity_propery_map = {
-=======
 entity_property_map = {
->>>>>>> d5ad87aa
     enums.EntityType.COMPOUND: [enums.EntityType.COMPOUND],
     enums.EntityType.BATCH: [enums.EntityType.BATCH, enums.EntityType.COMPOUND],
     enums.EntityType.ASSAY: [enums.EntityType.ASSAY],
@@ -49,11 +45,7 @@
 
     properties = (
         db.query(models.Property.name, models.Property.value_type, models.Property.entity_type)
-<<<<<<< HEAD
-        .filter(models.Property.entity_type.in_(entity_propery_map[entity]))
-=======
         .filter(models.Property.entity_type.in_(entity_property_map[entity]))
->>>>>>> d5ad87aa
         .all()
     )
     properties = {

from fastapi import HTTPException
from sqlalchemy import inspect
from sqlmodel import Session
from app.models import Validator
from app.services.properties.complex_validator import ComplexValidator
from app.services.properties.property_validator import PropertyValidator
from app.utils import type_casting_utils, enums
from app.utils.admin_utils import admin
<<<<<<< HEAD
from typing import Dict, Any, List, Tuple, Type
=======
from typing import Callable, Dict, Any, List, Optional, Tuple, Type
from app.utils.registrar_utils import get_validation_prefix
>>>>>>> 43db047b


class PropertyService:
    def __init__(self, property_records_map: Dict[str, Any], db: Session, entity: str):
        self.property_records_map = property_records_map
        self.institution_synonym_dict = self._load_institution_synonym_dict()
        self.entity = entity
        self.validators = self._load_validators(db, entity)

    def _load_validators(self, db, entity: str) -> List[str]:
        results = db.query(Validator.expression).filter(Validator.entity_type == entity).all()
        return [expr for (expr,) in results]

    def _load_institution_synonym_dict(self) -> Dict[str, Any]:
        return {
            "compound_details": "corporate_compound_id",
            "batch_details": "corporate_batch_id",
        }

    def get_property_info(self, prop_name: str, entity_type: enums.EntityType) -> Dict[str, Any]:
        props = self.property_records_map.get(prop_name)
        if not props:
            raise HTTPException(status_code=400, detail=f"Unknown property: {prop_name}")

        matching_prop = next((p for p in props if getattr(p, "entity_type", None) == entity_type), None)

        if not matching_prop:
            existing_types = [getattr(p, "entity_type", None) for p in props]
            raise HTTPException(
                status_code=400,
                detail=f"Property '{prop_name}' has entity_type(s) {existing_types}, expected '{entity_type.value}'",
            )

        value_type = getattr(matching_prop, "value_type", None)
        if (
            value_type not in type_casting_utils.value_type_to_field
            or value_type not in type_casting_utils.value_type_cast_map
        ):
            raise HTTPException(status_code=400, detail=f"Unsupported or unknown value type for property: {prop_name}")

        return {
            "property": matching_prop,
            "value_type": value_type,
            "field_name": type_casting_utils.value_type_to_field[value_type],
            "cast_fn": type_casting_utils.value_type_cast_map[value_type],
        }

    def build_details_records(
        self,
        model: Type,
        properties: Dict[str, Any],
        entity_ids: Dict[str, Any],
        entity_type: enums.EntityType,
        include_user_fields: bool = True,
<<<<<<< HEAD
=======
        update_checker: Optional[Callable[[str, int, Any], Optional[Dict[str, Any]]]] = None,
        additional_details: Optional[Dict[str, Any]] = None,
>>>>>>> 43db047b
    ) -> Tuple[List[Dict[str, Any]], List[Dict[str, Any]]]:
        records_to_insert = []
        records_to_validate = {}

        for prop_name, value in properties.items():
            prop_info = self.get_property_info(prop_name, entity_type)
            prop = prop_info["property"]
            value_type = prop_info["value_type"]
            cast_fn = prop_info["cast_fn"]
            field_name = prop_info["field_name"]
            prop_id = getattr(prop, "id")

            if value in ("", "none", None):
                continue

            PropertyValidator.validate_value(value, prop)

            #  Detect and parse value qualifiers
            value_qualifier = 0
            if value_type in ("double", "int") and isinstance(value, str):
                qualifiers = {
                    "<": 1,
                    ">": 2,
                    "=": 0,
                }

                first_char = value[0] if value else ""
                if first_char in qualifiers:
                    value_qualifier = qualifiers[first_char]
                    value = value[1:].strip()

            try:
                casted_value = cast_fn(value)
            except Exception as e:
                raise HTTPException(status_code=400, detail=f"Error casting value for property {prop_name}: {e}")

            detail = {
                **entity_ids,
                "property_id": prop_id,
                field_name: casted_value,
            }

            records_to_validate.update({prop_name: casted_value})

            # TODO: Refactor to generically handle all value_* fields without hardcoding model-specific attributes
            mapper = inspect(model)
            value_columns = [
                col.key for col in mapper.columns if col.key.startswith("value") and col.key not in field_name
            ]

            for col_name in value_columns:
                if col_name == "value_qualifier":
                    detail[col_name] = value_qualifier
                    continue

                column = mapper.columns[col_name]
                default = None
                if column.default is not None:
                    if not callable(column.default.arg):
                        default = column.default.arg
                detail[col_name] = default

            if include_user_fields:
                detail["created_by"] = admin.admin_user_id
                detail["updated_by"] = admin.admin_user_id

            records_to_insert.append(detail)
<<<<<<< HEAD

        if self.validators and records_to_validate:
            ComplexValidator.validate_record(records_to_validate, self.validators)
        return records_to_insert
=======
        records_to_validate = {f"{get_validation_prefix(entity_type)}": records_to_validate}
        if entity_type.value == self.entity and self.validators and records_to_validate:
            records_to_validate = {**records_to_validate, **(additional_details or {})}
            ComplexValidator.validate_record(records_to_validate, self.validators)

        return records_to_insert, records_to_update, records_to_validate
>>>>>>> 43db047b
<|MERGE_RESOLUTION|>--- conflicted
+++ resolved
@@ -6,12 +6,8 @@
 from app.services.properties.property_validator import PropertyValidator
 from app.utils import type_casting_utils, enums
 from app.utils.admin_utils import admin
-<<<<<<< HEAD
-from typing import Dict, Any, List, Tuple, Type
-=======
 from typing import Callable, Dict, Any, List, Optional, Tuple, Type
 from app.utils.registrar_utils import get_validation_prefix
->>>>>>> 43db047b
 
 
 class PropertyService:
@@ -59,6 +55,7 @@
             "cast_fn": type_casting_utils.value_type_cast_map[value_type],
         }
 
+    # TODO: Design a more robust and efficient approach for handling updates to compound details
     def build_details_records(
         self,
         model: Type,
@@ -66,13 +63,10 @@
         entity_ids: Dict[str, Any],
         entity_type: enums.EntityType,
         include_user_fields: bool = True,
-<<<<<<< HEAD
-=======
         update_checker: Optional[Callable[[str, int, Any], Optional[Dict[str, Any]]]] = None,
         additional_details: Optional[Dict[str, Any]] = None,
->>>>>>> 43db047b
     ) -> Tuple[List[Dict[str, Any]], List[Dict[str, Any]]]:
-        records_to_insert = []
+        records_to_insert, records_to_update = [], []
         records_to_validate = {}
 
         for prop_name, value in properties.items():
@@ -137,17 +131,20 @@
                 detail["created_by"] = admin.admin_user_id
                 detail["updated_by"] = admin.admin_user_id
 
+            if update_checker:
+                result = update_checker(entity_ids, detail, field_name, casted_value)
+                if result.action == "skip":
+                    continue
+                elif result.action == "update":
+                    records_to_update.append(result.update_data)
+                    continue
+                elif result.action == "insert":
+                    pass
+
             records_to_insert.append(detail)
-<<<<<<< HEAD
-
-        if self.validators and records_to_validate:
-            ComplexValidator.validate_record(records_to_validate, self.validators)
-        return records_to_insert
-=======
         records_to_validate = {f"{get_validation_prefix(entity_type)}": records_to_validate}
         if entity_type.value == self.entity and self.validators and records_to_validate:
             records_to_validate = {**records_to_validate, **(additional_details or {})}
             ComplexValidator.validate_record(records_to_validate, self.validators)
 
-        return records_to_insert, records_to_update, records_to_validate
->>>>>>> 43db047b
+        return records_to_insert, records_to_update, records_to_validate
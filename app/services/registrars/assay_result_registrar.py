--- conflicted
+++ resolved
@@ -11,17 +11,13 @@
 
 
 class AssayResultsRegistrar(BaseRegistrar):
-<<<<<<< HEAD
     def __init__(
         self,
         db: Session,
         mapping: Optional[Dict[str, str]],
         error_handling: str = enums.ErrorHandlingOptions.reject_all,
     ):
-=======
-    def __init__(self, db: Session, mapping: Optional[Dict[str, str]], error_handling: str):
         self.entity_type = enums.EntityType.ASSAY_RESULT
->>>>>>> 27c7ca13
         super().__init__(db, mapping, error_handling)
         self.assay_results_to_insert = []
         self.entity_type = enums.EntityType.ASSAY_RESULT

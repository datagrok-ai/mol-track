--- conflicted
+++ resolved
@@ -6,19 +6,11 @@
 from rdkit import Chem
 from rdkit.Chem import rdMolDescriptors
 
-<<<<<<< HEAD
-from rdkit.Chem.RegistrationHash import HashLayer, GetMolHash
+from rdkit.Chem.RegistrationHash import HashLayer, GetMolHash, HashScheme
 from app import main
 from app import models
 from app.utils import enums, sql_utils, chemistry_utils
-=======
-from app.utils.chemistry_utils import generate_hash_layers, generate_uuid_from_string, standardize_mol
-from rdkit.Chem.RegistrationHash import HashLayer, GetMolHash, HashScheme
-from app import main
-from app import models
-from app.utils import enums, sql_utils
 from app.utils.logging_utils import logger
->>>>>>> 6bf48a3f
 from app.services.registrars.base_registrar import BaseRegistrar
 from sqlalchemy.sql import text
 
@@ -29,13 +21,13 @@
         self.compound_records_map = self._load_reference_map(models.Compound, "hash_mol")
         self.compound_details_map = self._load_reference_map(models.CompoundDetail, "id")
         self.compounds_to_insert = []
-        self.output_records: List[Dict[str, Any]] = []               
+        self.output_records: List[Dict[str, Any]] = []
         self.matching_setting = self._load_matching_setting()
 
     def _next_molregno(self) -> int:
         molregno = self.db.execute(text("SELECT nextval('moltrack.molregno_seq')")).scalar()
         return molregno
-    
+
     def _load_matching_setting(self) -> HashScheme:
         try:
             setting = self.db.execute(
@@ -47,7 +39,7 @@
         except Exception as e:
             logger.error(f"Error loading compound matching setting: {e}")
             return HashScheme.ALL_LAYERS
-        
+
     def _build_compound_record(self, compound_data: Dict[str, Any]) -> Dict[str, Any]:
         smiles = compound_data.get("smiles")
         if not smiles:
@@ -57,15 +49,9 @@
         if mol is None:
             raise HTTPException(status_code=400, detail="Invalid SMILES string")
 
-<<<<<<< HEAD
         standarized_mol = chemistry_utils.standardize_mol(mol)
         mol_layers = chemistry_utils.generate_hash_layers(standarized_mol)
-        hash_mol = GetMolHash(mol_layers)
-=======
-        standarized_mol = standardize_mol(mol)
-        mol_layers = generate_hash_layers(standarized_mol)
         hash_mol = GetMolHash(mol_layers, self.matching_setting)
->>>>>>> 6bf48a3f
         existing_compound = self.compound_records_map.get(hash_mol)
         # TODO: Implement proper uniqueness rules to ensure data integrity
         if existing_compound is not None:

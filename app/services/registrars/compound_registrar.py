--- conflicted
+++ resolved
@@ -16,15 +16,11 @@
 
 
 class CompoundRegistrar(BaseRegistrar):
-<<<<<<< HEAD
     def __init__(
         self, db: Session, mapping: Optional[str], error_handling: str = enums.ErrorHandlingOptions.reject_all
     ):
-=======
-    def __init__(self, db: Session, mapping: Optional[str], error_handling: str):
         if not hasattr(self, "entity_type"):
             self.entity_type = enums.EntityType.COMPOUND
->>>>>>> 27c7ca13
         super().__init__(db, mapping, error_handling)
         self._compound_records_map = None
         self._compound_details_map = None

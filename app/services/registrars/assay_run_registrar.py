--- conflicted
+++ resolved
@@ -10,14 +10,10 @@
 
 
 class AssayRunRegistrar(BaseRegistrar):
-<<<<<<< HEAD
     def __init__(
         self, db: Session, mapping: Optional[str], error_handling: str = enums.ErrorHandlingOptions.reject_all
     ):
-=======
-    def __init__(self, db: Session, mapping: Optional[str], error_handling: str):
         self.entity_type = enums.EntityType.ASSAY_RUN
->>>>>>> 27c7ca13
         super().__init__(db, mapping, error_handling)
         self._assay_records_map = None
         self.assay_runs_to_insert = []

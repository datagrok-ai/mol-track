--- conflicted
+++ resolved
@@ -51,10 +51,6 @@
                 grouped = self._group_data(row, "assay")
                 assay_data = grouped.get("assay", {})
                 assay_run = self._build_assay_run_record(assay_data, grouped.get("assay_run_details"))
-<<<<<<< HEAD
-
-                inserted = self.property_service.build_details_records(
-=======
                 assay_details = get_details_for_entity(
                     assay_run.get("assay_id"),
                     self.assay_details_cache,
@@ -64,7 +60,6 @@
                     "assay_id",
                 )
                 inserted, updated, record = self.property_service.build_details_records(
->>>>>>> 43db047b
                     models.AssayRunDetail,
                     grouped.get("assay_run_details", {}),
                     {"rn": idx + 1},

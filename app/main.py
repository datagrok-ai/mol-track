import csv
import io
import tempfile
import shutil
from fastapi import APIRouter, Body, FastAPI, Depends, File, Form, HTTPException, UploadFile
from fastapi.responses import JSONResponse, StreamingResponse
from sqlalchemy import insert
from sqlalchemy.orm import Session
from typing import List, Optional, Type

import yaml
from app.services.registrars.assay_result_registrar import AssayResultsRegistrar
from app.services.registrars.assay_run_registrar import AssayRunRegistrar
from app.services.registrars.batch_registrar import BatchRegistrar
from app.services.registrars.compound_registrar import CompoundRegistrar
from app import models
from app import crud
from app.services.registrars.writer import StreamingResultWriter
from app.utils import enums
from app.services.property_service import PropertyService
from app.services.search.engine import SearchEngine
from app.services.search.search_filter_builder import SearchFilterBuilder

from sqlalchemy.sql import text

from app.utils.logging_utils import logger
from app.utils.admin_utils import admin
from app.utils.chemistry_utils import get_molecule_standardization_config


# Handle both package imports and direct execution
try:
    # When imported as a package (for tests)
    from . import models
    from .setup.database import SessionLocal
except ImportError:
    # When run directly
    import app.models as models
    from app.setup.database import SessionLocal

# models.Base.metadata.create_all(bind=engine)


app = FastAPI(title="MolTrack API", description="API for managing chemical compounds and batches")
router = APIRouter(prefix="/v1")


# Dependency
def get_db():
    db = SessionLocal()
    logger.debug(db.bind.url)
    logger.debug("Database connection successful")
    try:
        yield db
    finally:
        db.close()


def get_or_raise_exception(get_func, db, id, not_found_msg):
    item = get_func(db, id)
    if not item:
        raise HTTPException(status_code=404, detail=not_found_msg)
    return item


# === Schema endpoints for supplementary data like properties and synonyms ===
# https://github.com/datagrok-ai/mol-track/blob/main/api_design.md#schema---wip
@router.post("/schema/")
def preload_schema(payload: models.SchemaPayload, db: Session = Depends(get_db)):
    try:
        created_synonyms = crud.create_properties(db, payload.synonym_types)
        created_properties = crud.create_properties(db, payload.properties)
        return {
            "status": "success",
            "synonym_types": created_synonyms,
            "property_types": created_properties,
        }
    except Exception as e:
        db.rollback()
        return {"status": "failed", "error": str(e)}


@router.get("/schema/")
def get_schema(db: Session = Depends(get_db)):
    return crud.get_entities_by_entity_type(db)


@router.get("/schema/compounds", response_model=List[models.PropertyBase])
def get_schema_compounds(db: Session = Depends(get_db)):
    return crud.get_entities_by_entity_type(db, enums.EntityType.COMPOUND)


@router.get("/schema/compounds/synonyms", response_model=List[models.SynonymTypeBase])
def get_schema_compound_synonyms(db: Session = Depends(get_db)):
    return crud.get_entities_by_entity_type(db, enums.EntityType.COMPOUND, crud.get_synonym_id(db))


def fetch_additions(db: Session):
    return (
        db.query(models.Addition)
        .join(models.BatchAddition, models.Addition.id == models.BatchAddition.addition_id)
        .distinct()
        .all()
    )


@router.get("/schema/batches", response_model=models.SchemaBatchResponse)
def get_schema_batches(db: Session = Depends(get_db)):
    properties = crud.get_entities_by_entity_type(db, enums.EntityType.BATCH)
    additions = fetch_additions(db)
    return models.SchemaBatchResponse(properties=properties, additions=additions)


@router.get("/schema/batches/synonyms", response_model=models.SchemaBatchResponse)
def get_schema_batch_synonyms(db: Session = Depends(get_db)):
    synonym_types = crud.get_entities_by_entity_type(db, enums.EntityType.BATCH, crud.get_synonym_id(db))
    additions = fetch_additions(db)
    return models.SchemaBatchResponse(synonym_types=synonym_types, additions=additions)


# === Compounds endpoints ===
# https://github.com/datagrok-ai/mol-track/blob/main/api_design.md#register-virtual-compounds
def process_registration(
    registrar_class: Type,
    csv_file: UploadFile,
    mapping: Optional[str],
    error_handling,
    output_format,
    db: Session,
):
    registrar = registrar_class(db=db, mapping=mapping, error_handling=error_handling)

    tmp = tempfile.SpooledTemporaryFile(mode="w+b", max_size=50 * 1024 * 1024)
    shutil.copyfileobj(csv_file.file, tmp)
    tmp.seek(0)

    def row_generator():
        try:
            with io.TextIOWrapper(tmp, encoding="utf-8", newline="") as text_stream:
                for chunk_rows in registrar.process_csv(text_stream, chunk_size=5000):
                    registrar.register_all(chunk_rows)
                    yield registrar.output_rows.copy()
                    registrar.cleanup_chunk()
        finally:
            tmp.close()
            registrar.cleanup()

    result_writer = StreamingResultWriter(output_format.value)
    return StreamingResponse(
        result_writer.stream_rows(row_generator()),
        media_type="text/csv" if output_format.value == enums.OutputFormat.csv.value else "application/json",
        headers={"Content-Disposition": f"attachment; filename=registration_result.{output_format.value}"},
    )


@router.post("/compounds/")
def register_compounds(
    csv_file: UploadFile = File(...),
    mapping: Optional[str] = Form(None),
    error_handling: enums.ErrorHandlingOptions = Form(enums.ErrorHandlingOptions.reject_all),
    output_format: enums.OutputFormat = Form(enums.OutputFormat.json),
    db: Session = Depends(get_db),
):
    return process_registration(
        CompoundRegistrar,
        csv_file,
        mapping,
        error_handling,
        output_format,
        db,
    )


@router.get("/compounds/", response_model=List[models.CompoundResponse])
def get_compounds(skip: int = 0, limit: int = 100, db: Session = Depends(get_db)):
    compounds = crud.read_compounds(db, skip=skip, limit=limit)
    return compounds


@router.get("/compounds/{compound_id}", response_model=models.CompoundResponse)
def get_compound_by_id(compound_id: int, db: Session = Depends(get_db)):
    return get_or_raise_exception(crud.get_compound_by_id, db, compound_id, "Compound not found")


@router.get("/compounds/{compound_id}/synonyms", response_model=List[models.PropertyWithValue])
def get_compound_synonyms(compound_id: int, db: Session = Depends(get_db)):
    compound = get_or_raise_exception(crud.get_compound_by_id, db, compound_id, "Compound not found")
    return [prop for prop in compound.properties if prop.semantic_type_id == crud.get_synonym_id(db)]


@router.get("/compounds/{compound_id}/properties", response_model=List[models.PropertyWithValue])
def get_compound_properties(compound_id: int, db: Session = Depends(get_db)):
    compound = get_or_raise_exception(crud.get_compound_by_id, db, compound_id, "Compound not found")
    return compound.properties


@router.put("/compounds/{compound_id}", response_model=models.CompoundResponse)
def update_compound_by_id(compound_id: int, update_data: models.CompoundUpdate, db: Session = Depends(get_db)):
    return crud.update_compound(db, compound_id, update_data)


@router.delete("/compounds/{compound_id}", response_model=models.Compound)
def delete_compound_by_id(compound_id: int, db: Session = Depends(get_db)):
    batches = crud.get_batches_by_compound(db, compound_id=compound_id)
    if batches:
        raise HTTPException(status_code=400, detail="Compound has dependent batches")
    return crud.delete_compound(db, compound_id=compound_id)


# TODO: Create the utils module and move there
def clean_empty_values(d: dict) -> dict:
    return {k: (None if isinstance(v, str) and v.strip() == "" else v) for k, v in d.items()}


# === Additions endpoints ===
# https://github.com/datagrok-ai/mol-track/blob/main/api_design.md#additions
@router.post("/additions/")
def create_additions(csv_file: Optional[UploadFile] = File(None), db: Session = Depends(get_db)):
    if not csv_file:
        raise HTTPException(status_code=400, detail="CSV file is required.")

    if csv_file.content_type != "text/csv":
        raise HTTPException(status_code=400, detail="Only CSV files are accepted.")

    try:
        content = csv_file.file.read().decode("utf-8")
        reader = csv.DictReader(io.StringIO(content))
        input_additions = [models.AdditionBase.model_validate(clean_empty_values(row)) for row in reader]
    except Exception as e:
        raise HTTPException(status_code=400, detail=f"Error parsing CSV: {str(e)}")

    try:
        created_additions = crud.create_additions(db=db, additions=input_additions)
        return {
            "status": "success",
            "additions": created_additions,
        }
    except Exception as e:
        db.rollback()
        return {"status": "failed", "error": str(e)}


@router.get("/additions/", response_model=List[models.Addition])
def read_additions_v1(db: Session = Depends(get_db)):
    return crud.get_additions(db)


@router.get("/additions/salts", response_model=List[models.Addition])
def read_additions_salts_v1(db: Session = Depends(get_db)):
    return crud.get_additions(db, role=enums.AdditionsRole.SALT)


@router.get("/additions/solvates", response_model=List[models.Addition])
def read_additions_solvates_v1(db: Session = Depends(get_db)):
    return crud.get_additions(db, role=enums.AdditionsRole.SOLVATE)


@router.get("/additions/{addition_id}", response_model=models.Addition)
def read_addition_v1(addition_id: int, db: Session = Depends(get_db)):
    return crud.get_addition_by_id(db, addition_id=addition_id)


@router.put("/additions/{addition_id}", response_model=models.Addition)
def update_addition_v1(addition_id: int, addition_update: models.AdditionUpdate, db: Session = Depends(get_db)):
    return crud.update_addition_by_id(db, addition_id, addition_update)


@router.delete("/additions/{addition_id}", response_model=models.Addition)
def delete_addition(addition_id: int, db: Session = Depends(get_db)):
    dependent_batch_addition = crud.get_batch_addition_for_addition(db, addition_id)
    if dependent_batch_addition is not None:
        raise HTTPException(status_code=400, detail="Addition has dependent batches")
    return crud.delete_addition_by_id(db, addition_id=addition_id)


# === Batches endpoints ===
# https://github.com/datagrok-ai/mol-track/blob/main/api_design.md#register-batches
@router.post("/batches/")
def register_batches_v1(
    csv_file: UploadFile = File(...),
    mapping: Optional[str] = Form(None),
    error_handling: enums.ErrorHandlingOptions = Form(enums.ErrorHandlingOptions.reject_all),
    output_format: enums.OutputFormat = Form(enums.OutputFormat.json),
    db: Session = Depends(get_db),
):
    return process_registration(BatchRegistrar, csv_file, mapping, error_handling, output_format, db)


@router.get("/batches/", response_model=List[models.BatchResponse])
def read_batches_v1(skip: int = 0, limit: int = 100, db: Session = Depends(get_db)):
    batches = crud.get_batches(db, skip=skip, limit=limit)
    return batches


@router.get("/batches/{batch_id}", response_model=models.BatchResponse)
def read_batch_v1(batch_id: int, db: Session = Depends(get_db)):
    return get_or_raise_exception(crud.get_batch, db, batch_id, "Batch not found")


@router.get("/batches/{batch_id}/properties", response_model=List[models.PropertyWithValue])
def read_batch_properties_v1(batch_id: int, db: Session = Depends(get_db)):
    batch = get_or_raise_exception(crud.get_batch, db, batch_id, "Batch not found")
    return batch.properties


@router.get("/batches/{batch_id}/synonyms", response_model=List[models.PropertyWithValue])
def read_batch_synonyms_v1(batch_id: int, db: Session = Depends(get_db)):
    batch = get_or_raise_exception(crud.get_batch, db, batch_id, "Batch not found")
    return [prop for prop in batch.properties if prop.semantic_type_id == crud.get_synonym_id(db)]


@router.get("/batches/{batch_id}/additions", response_model=List[models.BatchAddition])
def read_batch_additions_v1(batch_id: int, db: Session = Depends(get_db)):
    batch = get_or_raise_exception(crud.get_batch, db, batch_id, "Batch not found")
    return batch.batch_additions


@router.delete("/batches/{batch_id}", response_model=models.Batch)
def delete_batch_by_id(batch_id: int, db: Session = Depends(get_db)):
    assay_results = crud.get_all_assay_results_for_batch(db, batch_id)
    if assay_results:
        raise HTTPException(status_code=400, detail="Batch has dependent assay results")
    return crud.delete_batch(db, batch_id)


# === Assay data endpoints ===
# https://github.com/datagrok-ai/mol-track/blob/main/api_design.md#assay-data-domain
@router.post("/assays")
def create_assays(payload: List[models.AssayCreateBase], db: Session = Depends(get_db)):
    all_properties = {p.name: p for p in crud.get_properties(db)}
    property_service = PropertyService(all_properties)

    assays_to_insert = [
        {"name": assay.name, "created_by": admin.admin_user_id, "updated_by": admin.admin_user_id} for assay in payload
    ]

    stmt = insert(models.Assay).returning(models.Assay.id)
    inserted_ids = [row[0] for row in db.execute(stmt.values(assays_to_insert)).fetchall()]

    detail_records = []
    property_records = []

    for assay_id, assay in zip(inserted_ids, payload):
        entity_ids = {"assay_id": assay_id}
        inserted, updated = property_service.build_details_records(
            models.AssayDetail,
            properties=assay.extra_fields,
            entity_ids=entity_ids,
            entity_type=enums.EntityType.ASSAY,
            include_user_fields=False,
        )
        detail_records.extend(inserted)

        for prop_data in assay.assay_result_properties:
            prop_info = property_service.get_property_info(prop_data.name, enums.EntityType.ASSAY_RESULT)
            property_records.append(
                {
                    "assay_id": assay_id,
                    "property_id": prop_info["property"].id,
                    "required": prop_data.required,
                }
            )

    if detail_records:
        db.execute(insert(models.AssayDetail).values(detail_records))
    if property_records:
        db.execute(insert(models.AssayProperty).values(property_records))

    db.commit()
    return {"status": "success", "created": assays_to_insert}


@router.get("/assays/", response_model=list[models.AssayResponse])
def get_assays(skip: int = 0, limit: int = 100, db: Session = Depends(get_db)):
    assays = crud.get_assays(db, skip=skip, limit=limit)
    return assays


@router.get("/assays/{assay_id}", response_model=models.AssayResponse)
def get_assay_by_id(assay_id: int, db: Session = Depends(get_db)):
    db_assay = crud.get_assay(db, assay_id=assay_id)
    if db_assay is None:
        raise HTTPException(status_code=404, detail="Assay not found")
    return db_assay


@router.post("/assay_runs/")
def create_assay_runs(
    csv_file: UploadFile = File(...),
    mapping: Optional[str] = Form(None),
    error_handling: enums.ErrorHandlingOptions = Form(enums.ErrorHandlingOptions.reject_all),
    output_format: enums.OutputFormat = Form(enums.OutputFormat.json),
    db: Session = Depends(get_db),
):
    return process_registration(AssayRunRegistrar, csv_file, mapping, error_handling, output_format, db)


@router.get("/assay_runs/", response_model=list[models.AssayRunResponse])
def get_assay_runs(skip: int = 0, limit: int = 100, db: Session = Depends(get_db)):
    assay_runs = crud.get_assay_runs(db, skip=skip, limit=limit)
    return assay_runs


@router.get("/assay_runs/{assay_run_id}", response_model=models.AssayRunResponse)
def get_assay_run_by_id(assay_run_id: int, db: Session = Depends(get_db)):
    db_assay_run = crud.get_assay_run(db, assay_run_id=assay_run_id)
    if db_assay_run is None:
        raise HTTPException(status_code=404, detail="Assay run found")
    return db_assay_run


@router.post("/assay_results/")
def create_assay_results(
    csv_file: UploadFile = File(...),
    mapping: Optional[str] = Form(None),
    error_handling: enums.ErrorHandlingOptions = Form(enums.ErrorHandlingOptions.reject_all),
    output_format: enums.OutputFormat = Form(enums.OutputFormat.json),
    db: Session = Depends(get_db),
):
    return process_registration(AssayResultsRegistrar, csv_file, mapping, error_handling, output_format, db)


@router.patch("/admin/update-standardization-config")
async def update_standardization_config(
    file: UploadFile = File(...),
    db: Session = Depends(get_db),
):
    filename = file.filename.lower()
    if not (filename.endswith(".yaml") or filename.endswith(".yml")):
        raise HTTPException(status_code=400, detail="Uploaded file must be a YAML file (.yaml or .yml)")

    try:
        content = await file.read()
        yaml.safe_load(content)
        yaml_str = content.decode("utf-8")

        setting = db.query(models.Settings).filter(models.Settings.name == "Molecule standardization rules").first()
        if not setting:
            raise HTTPException(status_code=404, detail="Standardization configuration setting not found")

        setting.value = yaml_str
        db.commit()
        config = get_molecule_standardization_config(db)
        config.clear_cache()

    except yaml.YAMLError as e:
        raise HTTPException(status_code=400, detail=f"Invalid YAML: {str(e)}")

    except Exception as e:
        db.rollback()
        raise HTTPException(status_code=500, detail=f"An error occurred while updating the configuration: {str(e)}")

    return JSONResponse(content={"message": "Standardization configuration updated successfully."})


@router.patch("/admin/settings")
def update_settings(
    name: enums.SettingName = Form(...),
    value: str = Form(...),
    db: Session = Depends(get_db),
):
    def parse_int(value: str, field_name: str) -> int:
        try:
            return int(value)
        except ValueError:
            raise HTTPException(status_code=400, detail=f"{field_name} must be an integer")

    if name == enums.SettingName.COMPOUND_MATCHING_RULE:
        try:
            rule_enum = enums.CompoundMatchingRule(value)
        except ValueError:
            allowed = [r.value for r in enums.CompoundMatchingRule]
            raise HTTPException(
                status_code=400, detail=f"Invalid compound matching rule value. Must be one of: {allowed}"
            )
        return update_compound_matching_rule(rule_enum, db)

    setting_handlers = {
        enums.SettingName.COMPOUND_SEQUENCE_START: lambda v: set_molregno_sequence_start(
            parse_int(v, "Compound sequence start"), db
        ),
        enums.SettingName.BATCH_SEQUENCE_START: lambda v: set_batchregno_sequence_start(
            parse_int(v, "Batch sequence start"), db
        ),
        enums.SettingName.CORPORATE_COMPOUND_ID_PATTERN: lambda v: update_institution_id_pattern(
            enums.EntityTypeReduced.COMPOUND, v, db
        ),
        enums.SettingName.CORPORATE_BATCH_ID_PATTERN: lambda v: update_institution_id_pattern(
            enums.EntityTypeReduced.BATCH, v, db
        ),
    }

    handler = setting_handlers.get(name)
    if not handler:
        raise HTTPException(status_code=400, detail=f"Unknown setting: {name}")

    return handler(value)


def update_compound_matching_rule(rule: enums.CompoundMatchingRule, db: Session = Depends(get_db)):
    """
    Update the compound matching rule.
    """
    try:
        old_value_query = db.execute(text("SELECT value FROM moltrack.settings WHERE name = 'Compound Matching Rule'"))
        old_value = old_value_query.scalar()

        if old_value == rule.value:
            return {"status": "success", "message": f"Compound matching rule is already set to {rule.value}"}

        db.execute(
            text("UPDATE moltrack.settings SET value = :rule WHERE name = 'Compound Matching Rule'"),
            {"rule": rule.value},
        )
        db.commit()
        return {"status": "success", "message": f"Compound matching rule updated from {old_value} to {rule.value}"}
    except Exception as e:
        db.rollback()
        raise HTTPException(status_code=500, detail=f"Error updating compound matching rule: {str(e)}")


def update_institution_id_pattern(
    entity_type: enums.EntityTypeReduced,
    pattern: str,
    db: Session = Depends(get_db),
):
    """
    Update the pattern for generating corporate IDs for compounds or batches.
    """

    EXPECTED_PATTERN = r"^.{0,10}\{\:0?[1-9]d\}.{0,10}$"
    import re

    if not pattern or not re.match(EXPECTED_PATTERN, pattern):
        raise HTTPException(
            status_code=400,
            detail="""Invalid pattern format.
                    The pattern must contain '{:d}'.
                    You can also use '{:0Nd}' for zero-padded numbers (numbers will be padded with zeros to N digits).,
                    Pattern can also have prefix and postfix, meant for identification of institution.
                    Example: 'DG-{:05d}' for ids in format 'DG-00001', 'DG-00002' etc.""",
        )

    property_name = "corporate_batch_id" if entity_type == enums.EntityTypeReduced.BATCH else "corporate_compound_id"
    setting_name = (
        "corporate_batch_id_pattern"
        if entity_type == enums.EntityTypeReduced.BATCH
        else "corporate_compound_id_pattern"
    )

    try:
        db.execute(
            text("UPDATE moltrack.properties SET pattern = :pattern WHERE name = :property"),
            {"property": property_name, "pattern": pattern},
        )

        db.execute(
            text("UPDATE moltrack.settings SET value = :pattern WHERE name = :setting"),
            {"setting": setting_name, "pattern": pattern},
        )
        db.commit()
        return {
            "status": "success",
            "message": f"Corporate ID pattern for {entity_type} updated to {pattern}, ids will be looking like {pattern.format(1)}",
        }
    except Exception as e:
        db.rollback()
        raise HTTPException(status_code=500, detail=f"Error updating corporate ID pattern: {str(e)}")


def set_molregno_sequence_start(start_value: int, db: Session = Depends(get_db)):
    return seq_start_update(start_value, "moltrack.molregno_seq", db)


def set_batchregno_sequence_start(start_value: int, db: Session = Depends(get_db)):
    return seq_start_update(start_value, "moltrack.batch_regno_seq", db)


def seq_start_update(start_value: int, seq_name, db: Session):
    """
    Set the starting value for the sequence.
    """
    if start_value < 1:
        raise HTTPException(status_code=400, detail="Start value must be greater than 0")

    max_batchregno = db.execute(text(f"SELECT last_value FROM {seq_name}")).scalar_one()

    if start_value <= max_batchregno:
        raise HTTPException(
            status_code=400,
            detail=f"Start value {start_value} must be greater than the current max {seq_name} {max_batchregno}",
        )

    try:
        setting_name = "compound_sequence_start" if "molregno" in seq_name else "batch_sequence_start"
        db.execute(
            text("UPDATE moltrack.settings SET value = :start_value WHERE name = :setting_name"),
            {"start_value": str(start_value), "setting_name": setting_name},
        )
        db.execute(text("SELECT setval(:seq_name, :start_value)"), {"seq_name": seq_name, "start_value": start_value})
        db.commit()
        return {"status": "success", "message": f"The {seq_name} set to {start_value}"}
    except Exception as e:
        db.rollback()
        raise HTTPException(status_code=500, detail=f"Error setting {seq_name}: {str(e)}")


# === Search endpoints ===
# TODO: Maybe we should move this to a separate module?
def advanced_search(request: models.SearchRequest, db: Session = Depends(get_db)):
    """
    Advanced multi-level search endpoint supporting compounds, batches, and assay_results.
    """
    try:
        engine = SearchEngine(db)
        return engine.search(request)
    except Exception as e:
        raise HTTPException(status_code=400, detail=str(e))


<<<<<<< HEAD
@router.post("/search/compounds", response_model=models.SearchResponse)
def search_compounds_advanced(
    output: List[str],
    aggregations: Optional[models.Aggregation] = None,
    filter: Optional[models.Filter] = None,
=======
@router.post("/search/compounds")
def search_compounds_advanced(
    output: List[str] = Body(...),
    filter: Optional[models.Filter] = Body(None),
    output_format: enums.SearchOutputFormat = Body(enums.SearchOutputFormat.json),
>>>>>>> e64156b4
    db: Session = Depends(get_db),
):
    """
    Endpoint for compound-level searches.

    Automatically sets level to 'compounds' and accepts filter parameters directly.
    """
    request = models.SearchRequest(level="compounds", output=output, filter=filter, output_format=output_format)
    return advanced_search(request, db)


<<<<<<< HEAD
@router.post("/search/batches", response_model=models.SearchResponse)
def search_batches_advanced(
    output: List[str],
    aggregations: Optional[models.Aggregation] = None,
    filter: Optional[models.Filter] = None,
=======
@router.post("/search/batches")
def search_batches_advanced(
    output: List[str] = Body(...),
    filter: Optional[models.Filter] = Body(None),
    output_format: enums.SearchOutputFormat = Body(enums.SearchOutputFormat.json),
>>>>>>> e64156b4
    db: Session = Depends(get_db),
):
    """
    Endpoint for batch-level searches.

    Automatically sets level to 'batches' and accepts filter parameters directly.
    """
    request = models.SearchRequest(level="batches", output=output, filter=filter, output_format=output_format)
    return advanced_search(request, db)


@router.post("/search/assay-results")
def search_assay_results_advanced(
<<<<<<< HEAD
    output: List[str],
    aggregations: Optional[models.Aggregation] = None,
    filter: Optional[models.Filter] = None,
=======
    output: List[str] = Body(...),
    filter: Optional[models.Filter] = Body(None),
    output_format: enums.SearchOutputFormat = Body(enums.SearchOutputFormat.json),
>>>>>>> e64156b4
    db: Session = Depends(get_db),
):
    """
    Endpoint for assay result-level searches.

    Automatically sets level to 'assay_results' and accepts filter parameters directly.
    """
    request = models.SearchRequest(level="assay_results", output=output, filter=filter, output_format=output_format)
    return advanced_search(request, db)


@router.post("/search/assays")
def search_assays_advanced(
    output: List[str] = Body(...),
    filter: Optional[models.Filter] = Body(None),
    output_format: enums.SearchOutputFormat = Body(enums.SearchOutputFormat.json),
    db: Session = Depends(get_db),
):
    """
    Endpoint for assay-level searches.

    Automatically sets level to 'assays' and accepts filter parameters directly.
    """
    request = models.SearchRequest(level="assays", output=output, filter=filter, output_format=output_format)
    return advanced_search(request, db)


@router.post("/search/assay-runs")
def search_assay_runs_advanced(
    output: List[str] = Body(...),
    filter: Optional[models.Filter] = Body(None),
    output_format: enums.SearchOutputFormat = Body(enums.SearchOutputFormat.json),
    db: Session = Depends(get_db),
):
    """
    Endpoint for assay run-level searches.

    Automatically sets level to 'assay_runs' and accepts filter parameters directly.
    """
    request = models.SearchRequest(level="assay_runs", output=output, filter=filter, output_format=output_format)
    return advanced_search(request, db)


@router.post("/search/generate-filter")
def generate_search_filter(expression: str, db: Session = Depends(get_db)):
    try:
        builder = SearchFilterBuilder(db)
        filter = builder.build_filter(expression)

        return filter
    except Exception as e:
        raise HTTPException(status_code=400, detail=str(e))


app.include_router(router)<|MERGE_RESOLUTION|>--- conflicted
+++ resolved
@@ -618,19 +618,12 @@
         raise HTTPException(status_code=400, detail=str(e))
 
 
-<<<<<<< HEAD
-@router.post("/search/compounds", response_model=models.SearchResponse)
-def search_compounds_advanced(
-    output: List[str],
-    aggregations: Optional[models.Aggregation] = None,
-    filter: Optional[models.Filter] = None,
-=======
 @router.post("/search/compounds")
 def search_compounds_advanced(
     output: List[str] = Body(...),
+    aggregations: Optional[models.Aggregation] = None,
     filter: Optional[models.Filter] = Body(None),
     output_format: enums.SearchOutputFormat = Body(enums.SearchOutputFormat.json),
->>>>>>> e64156b4
     db: Session = Depends(get_db),
 ):
     """
@@ -642,19 +635,12 @@
     return advanced_search(request, db)
 
 
-<<<<<<< HEAD
-@router.post("/search/batches", response_model=models.SearchResponse)
-def search_batches_advanced(
-    output: List[str],
-    aggregations: Optional[models.Aggregation] = None,
-    filter: Optional[models.Filter] = None,
-=======
 @router.post("/search/batches")
 def search_batches_advanced(
     output: List[str] = Body(...),
+    aggregations: Optional[models.Aggregation] = None,
     filter: Optional[models.Filter] = Body(None),
     output_format: enums.SearchOutputFormat = Body(enums.SearchOutputFormat.json),
->>>>>>> e64156b4
     db: Session = Depends(get_db),
 ):
     """
@@ -668,15 +654,10 @@
 
 @router.post("/search/assay-results")
 def search_assay_results_advanced(
-<<<<<<< HEAD
-    output: List[str],
+    output: List[str] = Body(...),
     aggregations: Optional[models.Aggregation] = None,
-    filter: Optional[models.Filter] = None,
-=======
-    output: List[str] = Body(...),
     filter: Optional[models.Filter] = Body(None),
     output_format: enums.SearchOutputFormat = Body(enums.SearchOutputFormat.json),
->>>>>>> e64156b4
     db: Session = Depends(get_db),
 ):
     """

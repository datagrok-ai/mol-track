--- conflicted
+++ resolved
@@ -349,15 +349,10 @@
 # https://github.com/datagrok-ai/mol-track/blob/main/api_design.md#assay-data-domain
 @router.post("/assays")
 def create_assays(payload: List[models.AssayCreateBase], db: Session = Depends(get_db)):
-<<<<<<< HEAD
-    all_properties = {p.name: p for p in crud.get_properties(db)}
-    property_service = PropertyService(all_properties, db, enums.EntityType.ASSAY.value)
-=======
     all_properties = {}
     for p in crud.get_properties(db):
         all_properties.setdefault(p.name, []).append(p)
-    property_service = PropertyService(all_properties)
->>>>>>> 6bf6580c
+    property_service = PropertyService(all_properties, db, enums.EntityType.ASSAY.value)
 
     assays_to_insert = [
         {"name": assay.name, "created_by": admin.admin_user_id, "updated_by": admin.admin_user_id} for assay in payload

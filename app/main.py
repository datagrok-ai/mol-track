--- conflicted
+++ resolved
@@ -399,11 +399,7 @@
     for assay_id, assay in zip(inserted_ids, payload):
         try:
             entity_ids = {"assay_id": assay_id}
-<<<<<<< HEAD
-            inserted = property_service.build_details_records(
-=======
             inserted, updated, record = property_service.build_details_records(
->>>>>>> 43db047b
                 models.AssayDetail,
                 properties=assay.extra_fields,
                 entity_ids=entity_ids,

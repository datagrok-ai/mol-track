--- conflicted
+++ resolved
@@ -356,20 +356,5 @@
     skip: int = 0
     limit: int = 100
 
-<<<<<<< HEAD
 class ExactSearchParameters(BaseModel):
     fields: List[str]
-=======
-    class Config:
-        from_attributes = True 
-
-class SemanticTypeCreate(BaseModel):
-    name: str
-    description: Optional[str] = None
-
-class SemanticType(SemanticTypeCreate):
-    id: int
-
-    class Config:
-        orm_mode = True
->>>>>>> bf9fe1bf

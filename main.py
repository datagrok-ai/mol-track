--- conflicted
+++ resolved
@@ -1,12 +1,9 @@
 from fastapi import FastAPI, Depends, HTTPException,APIRouter
 from sqlalchemy.orm import Session
-<<<<<<< HEAD
 from typing import List, Dict, Any, Optional
 
-=======
 from typing import List
 import models
->>>>>>> bf9fe1bf
 
 # Handle both package imports and direct execution
 try:
@@ -23,7 +20,6 @@
 #models.Base.metadata.create_all(bind=engine)
 
 app = FastAPI(title="MolTrack API", description="API for managing chemical compounds and batches")
-router = APIRouter(prefix="/read", tags=["Read"])
 
 admin_user_id: str | None = None
 

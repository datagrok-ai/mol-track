<<<<<<< HEAD
import logging
from typing import List

import crud
from db.init_db import init_db
from db.session import get_db
from fastapi import Depends, FastAPI, HTTPException
import models as models
from sqlmodel import Session

from logging_setup import setup_logging

setup_logging()
logger = logging.getLogger(__name__)
=======
from fastapi import FastAPI, Depends, HTTPException
from sqlalchemy.orm import Session
from typing import List
import models
>>>>>>> bf9fe1bf

# Handle both package imports and direct execution
try:
    # When imported as a package (for tests)
<<<<<<< HEAD
    from . import schemas
except ImportError:
    # When run directly
    import crud
    import schemas
=======
    from . import models, schemas, crud
    from .database import SessionLocal
except ImportError:
    # When run directly
    import models, schemas, crud
    from database import SessionLocal
>>>>>>> bf9fe1bf

app = FastAPI(
    title="MolTrack API",
    description="API for managing chemical compounds and batches",
)


<<<<<<< HEAD
@app.on_event("startup")
def on_startup():
    init_db()

=======
admin_user_id: str | None = None

# Dependency
def get_db():
    db = SessionLocal()
    print(db.bind.url)
    print("Database connection successful")
    try:
        yield db
    finally:
        db.close()
>>>>>>> bf9fe1bf

def get_admin_user(db: Session):
    admin = db.query(models.User).filter(models.User.first_name == "Admin").first()
    if not admin:
        raise Exception("Admin user not found.")

    global admin_user_id
    admin_user_id = admin.id

@app.on_event("startup")
def on_startup():
    db = SessionLocal()
    try:
        get_admin_user(db)
    finally:
        db.close()

# Compounds endpoints
@app.post("/compounds/", response_model=models.Compound)
def create_compound(compound: models.CompoundCreate, db: Session = Depends(get_db)):
    return crud.create_compound(db=db, compound=compound)


@app.post("/compounds/batch/", response_model=List[models.Compound])
def create_compounds_batch(batch: models.CompoundBatchCreate, db: Session = Depends(get_db)):
    """
    Create multiple compounds from a list of SMILES strings.

    All SMILES must be valid and not already exist in the database.
    If any SMILES is invalid or already exists, the entire batch will fail.
    """
    return crud.create_compounds_batch(db=db, smiles_list=batch.compounds)


@app.get("/compounds/", response_model=List[models.Compound])
def read_compounds(
    query: models.CompoundQueryParams = Depends(),
    db: Session = Depends(get_db),
):
    """
    Get a list of compounds with optional filtering by substructure.

    - **substructure**: Optional SMILES pattern to search for substructures
    - **skip**: Number of records to skip (for pagination)
    - **limit**: Maximum number of records to return (for pagination)
    """
    compounds = crud.get_compounds_ex(db, query_params=query)
    return compounds


@app.get("/compounds/{compound_id}", response_model=models.Compound)
def read_compound(compound_id: int, db: Session = Depends(get_db)):
    db_compound = crud.get_compound(db, compound_id=compound_id)
    if db_compound is None:
        raise HTTPException(status_code=404, detail="Compound not found")
    return db_compound


# Batches endpoints
@app.post("/batches/", response_model=models.Batch)
def create_batch(batch: models.BatchBase, db: Session = Depends(get_db)):
    return crud.create_batch(db=db, batch=batch)


@app.get("/batches/", response_model=List[models.Batch])
def read_batches(skip: int = 0, limit: int = 100, db: Session = Depends(get_db)):
    batches = crud.get_batches(db, skip=skip, limit=limit)
    return batches


@app.get("/batches/{batch_id}", response_model=models.Batch)
def read_batch(batch_id: int, db: Session = Depends(get_db)):
    db_batch = crud.get_batch(db, batch_id=batch_id)
    if db_batch is None:
        raise HTTPException(status_code=404, detail="Batch not found")
    return db_batch

<<<<<<< HEAD
=======
@app.post("/semantic-types/", response_model=schemas.SemanticType)
def create_semantic_type_endpoint(semantic_type: schemas.SemanticTypeCreate, db: Session = Depends(get_db)):
    return crud.create_semantic_type(db=db, semantic_type=semantic_type)
>>>>>>> bf9fe1bf

# Properties endpoints
@app.post("/properties/", response_model=models.Property)
def create_property(property: models.PropertyBase, db: Session = Depends(get_db)):
    return crud.create_property(db=db, property=property)


@app.get("/properties/", response_model=List[models.Property])
def read_properties(skip: int = 0, limit: int = 100, db: Session = Depends(get_db)):
    properties = crud.get_properties(db, skip=skip, limit=limit)
    return properties


@app.get("/properties/{property_id}", response_model=models.Property)
def read_property(property_id: int, db: Session = Depends(get_db)):
    db_property = crud.get_property(db, property_id=property_id)
    if db_property is None:
        raise HTTPException(status_code=404, detail="Property not found")
    return db_property


# schemas.AssayTypeCreate is fine, we can transfer it to models.py
# AssayType endpoints
@app.post("/assay-types/", response_model=models.AssayType)
def create_assay_type(assay_type: models.AssayTypeCreate, db: Session = Depends(get_db)):
    # Validate that all property IDs exist
    if assay_type.property_ids:
        for property_id in assay_type.property_ids:
            db_property = crud.get_property(db, property_id=property_id)
            if db_property is None:
                raise HTTPException(
                    status_code=404,
                    detail=f"Property with ID {property_id} not found",
                )

    return crud.create_assay_type(db=db, assay_type=assay_type)


@app.get("/assay-types/", response_model=List[models.AssayType])
def read_assay_types(skip: int = 0, limit: int = 100, db: Session = Depends(get_db)):
    assay_types = crud.get_assay_types(db, skip=skip, limit=limit)
    return assay_types


@app.get("/assay-types/{assay_type_id}", response_model=models.AssayType)
def read_assay_type(assay_type_id: int, db: Session = Depends(get_db)):
    db_assay_type = crud.get_assay_type(db, assay_type_id=assay_type_id)
    if db_assay_type is None:
        raise HTTPException(status_code=404, detail="Assay type not found")
    return db_assay_type


# Assay endpoints
@app.post("/assays/", response_model=models.Assay)
def create_assay(assay: models.AssayCreate, db: Session = Depends(get_db)):
    # Validate that the assay type exists
    db_assay_type = crud.get_assay_type(db, assay_type_id=assay.assay_type_id)
    if db_assay_type is None:
        raise HTTPException(
            status_code=404,
            detail=f"Assay type with ID {assay.assay_type_id} not found",
        )

    # Validate that all property IDs exist
    if assay.property_ids:
        for property_id in assay.property_ids:
            db_property = crud.get_property(db, property_id=property_id)
            if db_property is None:
                raise HTTPException(
                    status_code=404,
                    detail=f"Property with ID {property_id} not found",
                )

    return crud.create_assay(db=db, assay=assay)


@app.get("/assays/", response_model=List[models.Assay])
def read_assays(skip: int = 0, limit: int = 100, db: Session = Depends(get_db)):
    assays = crud.get_assays(db, skip=skip, limit=limit)
    return assays


@app.get("/assays/{assay_id}", response_model=models.Assay)
def read_assay(assay_id: int, db: Session = Depends(get_db)):
    db_assay = crud.get_assay(db, assay_id=assay_id)
    if db_assay is None:
        raise HTTPException(status_code=404, detail="Assay not found")
    return db_assay


# AssayResultResponse to SQLModel -> hard to do from table model create non table model impossible (it cannot inherit from AssayResult we have)
# AssayResult endpoints
@app.post("/assay-results/", response_model=schemas.AssayResultResponse)
def create_assay_result(assay_result: models.AssayResultBase, db: Session = Depends(get_db)):
    """
    Create a single assay result entry for a specific property.

    - **assay_id**: The ID of the assay
    - **batch_id**: The ID of the batch
    - **property_id**: The ID of the property
    - **value_num/value_string/value_bool**: The value of the measurement
    (use the appropriate field based on property type)
    """
    return crud.create_assay_result(db=db, assay_result=assay_result)


@app.post("/batch-assay-results/", response_model=models.BatchAssayResultsResponse)
def create_batch_assay_results(
    batch_results: models.BatchAssayResultsBase,
    db: Session = Depends(get_db),
):
    """
    Register multiple measurements for a batch against an assay at once.

    - **assay_id**: The ID of the assay
    - **batch_id**: The ID of the batch
    - **measurements**: A dictionary mapping property names to their values
    """
    return crud.create_batch_assay_results(db=db, batch_results=batch_results)


@app.get("/assay-results/", response_model=List[schemas.AssayResultResponse])
def read_assay_results(skip: int = 0, limit: int = 100, db: Session = Depends(get_db)):
    """
    Get a list of all individual assay results.
    """
    return crud.get_assay_results(db, skip=skip, limit=limit)


@app.get(
    "/assay-results/{assay_result_id}",
    response_model=schemas.AssayResultResponse,
)
def read_assay_result(assay_result_id: int, db: Session = Depends(get_db)):
    """
    Get a specific assay result by ID.
    """
    db_assay_result = crud.get_assay_result(db, assay_result_id=assay_result_id)
    if db_assay_result is None:
        raise HTTPException(status_code=404, detail="Assay result not found")
    return db_assay_result


@app.get(
    "/batches/{batch_id}/assay-results",
    response_model=List[models.BatchAssayResultsResponse],
)
def read_batch_assay_results(batch_id: int, db: Session = Depends(get_db)):
    """
    Get all assay results for a specific batch, grouped by assay.
    """
    return crud.get_batch_assay_results(db, batch_id=batch_id)


# BatchDetail endpoints
@app.post("/batch-details/", response_model=models.BatchDetail)
def create_batch_detail(batch_detail: models.BatchDetailBase, db: Session = Depends(get_db)):
    """
    Create a batch detail entry.

    - **batch_id**: The ID of the batch
    - **property_id**: The ID of the property
    - **result_value**: The value for this property
    """
    # Validate batch exists
    db_batch = crud.get_batch(db, batch_id=batch_detail.batch_id)
    if db_batch is None:
        raise HTTPException(
            status_code=404,
            detail=f"Batch with ID {batch_detail.batch_id} not found",
        )

    # Validate property exists
    db_property = crud.get_property(db, property_id=batch_detail.property_id)
    if db_property is None:
        raise HTTPException(
            status_code=404,
            detail=f"Property with ID {batch_detail.property_id} not found",
        )

    return crud.create_batch_detail(db=db, batch_detail=batch_detail)


@app.get("/batch-details/{batch_detail_id}", response_model=models.BatchDetail)
def read_batch_detail(batch_detail_id: int, db: Session = Depends(get_db)):
    """
    Get a specific batch detail by ID.

    - **batch_detail_id**: The ID of the batch detail
    """
    db_batch_detail = crud.get_batch_detail(db, batch_detail_id=batch_detail_id)
    if db_batch_detail is None:
        raise HTTPException(status_code=404, detail="Batch detail not found")
    return db_batch_detail


@app.get("/batches/{batch_id}/details", response_model=List[models.BatchDetail])
def read_batch_details(
    batch_id: int,
    skip: int = 0,
    limit: int = 100,
    db: Session = Depends(get_db),
):
    """
    Get all details for a specific batch.

    - **batch_id**: The ID of the batch
    - **skip**: Number of records to skip
    - **limit**: Maximum number of records to return
    """
    # Validate batch exists
    db_batch = crud.get_batch(db, batch_id=batch_id)
    if db_batch is None:
        raise HTTPException(status_code=404, detail=f"Batch with ID {batch_id} not found")

    return crud.get_batch_details_by_batch(db, batch_id=batch_id, skip=skip, limit=limit)<|MERGE_RESOLUTION|>--- conflicted
+++ resolved
@@ -1,42 +1,17 @@
-<<<<<<< HEAD
-import logging
-from typing import List
-
-import crud
-from db.init_db import init_db
-from db.session import get_db
-from fastapi import Depends, FastAPI, HTTPException
-import models as models
-from sqlmodel import Session
-
-from logging_setup import setup_logging
-
-setup_logging()
-logger = logging.getLogger(__name__)
-=======
 from fastapi import FastAPI, Depends, HTTPException
 from sqlalchemy.orm import Session
 from typing import List
 import models
->>>>>>> bf9fe1bf
 
 # Handle both package imports and direct execution
 try:
     # When imported as a package (for tests)
-<<<<<<< HEAD
-    from . import schemas
-except ImportError:
-    # When run directly
-    import crud
-    import schemas
-=======
     from . import models, schemas, crud
     from .database import SessionLocal
 except ImportError:
     # When run directly
     import models, schemas, crud
     from database import SessionLocal
->>>>>>> bf9fe1bf
 
 app = FastAPI(
     title="MolTrack API",
@@ -44,12 +19,6 @@
 )
 
 
-<<<<<<< HEAD
-@app.on_event("startup")
-def on_startup():
-    init_db()
-
-=======
 admin_user_id: str | None = None
 
 # Dependency
@@ -61,7 +30,6 @@
         yield db
     finally:
         db.close()
->>>>>>> bf9fe1bf
 
 def get_admin_user(db: Session):
     admin = db.query(models.User).filter(models.User.first_name == "Admin").first()
@@ -139,12 +107,9 @@
         raise HTTPException(status_code=404, detail="Batch not found")
     return db_batch
 
-<<<<<<< HEAD
-=======
 @app.post("/semantic-types/", response_model=schemas.SemanticType)
 def create_semantic_type_endpoint(semantic_type: schemas.SemanticTypeCreate, db: Session = Depends(get_db)):
     return crud.create_semantic_type(db=db, semantic_type=semantic_type)
->>>>>>> bf9fe1bf
 
 # Properties endpoints
 @app.post("/properties/", response_model=models.Property)

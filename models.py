from typing import Any, Dict, List, Optional, Union, Literal
from pydantic import validator
from sqlalchemy import Column, DateTime, Enum, CheckConstraint
from sqlmodel import SQLModel, Field, Relationship
from sqlalchemy.sql import func
import enums
import os
from datetime import datetime
import uuid
from rdkit.Chem.RegistrationHash import GetMolHash
from logging_setup import logger
# import crud
# # Handle both package imports and direct execution
# try:
#     # When imported as a package (for tests)
#     from .database import Base
# except ImportError:
#     # When run directly
#     from database import Base

# Get the schema name from environment variable or use default
DB_SCHEMA = os.environ.get("DB_SCHEMA", "moltrack")


class User(SQLModel, table=True):
    __tablename__ = "users"
    __table_args__ = {"schema": DB_SCHEMA}

    id: uuid.UUID = Field(primary_key=True, nullable=False, default_factory=uuid.uuid4)
    email: str = Field(nullable=False)
    first_name: str = Field(nullable=False)
    last_name: str = Field(nullable=False)
    has_password: bool = Field(nullable=False)
    is_active: bool = Field(default=False, nullable=False)
    is_service_account: bool = Field(default=False, nullable=False)
    created_at: datetime = Field(sa_column=Column(DateTime(timezone=True), server_default=func.now(), nullable=False))
    updated_at: datetime = Field(
        sa_column=Column(DateTime(timezone=True), server_default=func.now(), onupdate=func.now(), nullable=False)
    )
    created_by: uuid.UUID = Field(nullable=False, default_factory=uuid.uuid4)
    updated_by: uuid.UUID = Field(nullable=False, default_factory=uuid.uuid4)


class CompoundQueryParams(SQLModel):
    substructure: Optional[str] = None
    skip: int = 0
    limit: int = 100


class CompoundBase(SQLModel):
    original_molfile: Optional[str] = Field(default=None)  # as sketched by the chemist
    is_archived: Optional[bool] = Field(default=False)


class CompoundCreate(CompoundBase):
    smiles: str


class CompoundResponseBase(CompoundBase):
    id: int = Field(primary_key=True, index=True)
    canonical_smiles: str = Field(nullable=False)
    inchi: str = Field(nullable=False)
    inchikey: str = Field(nullable=False, unique=True)
    created_at: datetime = Field(sa_column=Column(DateTime(timezone=True), server_default=func.now()))
    updated_at: datetime = Field(
        sa_column=Column(DateTime(timezone=True), server_default=func.now(), onupdate=func.now())
    )


class CompoundResponse(CompoundResponseBase):
    batches: List["Batch"] = []
    compound_synonyms: List["CompoundSynonym"] = []
<<<<<<< HEAD
    properties: List["Property"] = []


class CompoundDetailBase(SQLModel):
    compound_id: int = Field(foreign_key="moltrack.compounds.id", nullable=False)
    property_id: int = Field(foreign_key="moltrack.properties.id", nullable=False)


class CompoundDetailCreate(CompoundDetailBase):
    value: Any


class CompoundDetail(CompoundDetailBase, table=True):
    __tablename__ = "compound_details"
    __table_args__ = {"schema": DB_SCHEMA}

    id: int = Field(primary_key=True, index=True)
    created_at: datetime = Field(sa_column=Column(DateTime(timezone=True), server_default=func.now(), nullable=False))
    updated_at: datetime = Field(
        sa_column=Column(DateTime(timezone=True), server_default=func.now(), onupdate=func.now(), nullable=False)
    )
    created_by: uuid.UUID = Field(nullable=False, default_factory=uuid.uuid4)
    updated_by: uuid.UUID = Field(nullable=False, default_factory=uuid.uuid4)

    value_datetime: Optional[datetime] = Field(sa_column=Column(DateTime(timezone=True)))
    value_uuid: Optional[uuid.UUID] = Field(default_factory=uuid.uuid4)
    value_num: Optional[float]
    value_string: Optional[str]
=======
>>>>>>> f6cbe52f


class Compound(CompoundResponseBase, table=True):
    __tablename__ = "compounds"
    __table_args__ = {"schema": DB_SCHEMA}

    molregno: int = Field(nullable=False)
    formula: str = Field(nullable=False)
    hash_mol: str = Field(nullable=False)
    hash_tautomer: uuid.UUID = Field(nullable=False, default_factory=uuid.uuid4)
    hash_canonical_smiles: uuid.UUID = Field(nullable=False, default_factory=uuid.uuid4)
    hash_no_stereo_smiles: uuid.UUID = Field(nullable=False, default_factory=uuid.uuid4)
    hash_no_stereo_tautomer: uuid.UUID = Field(nullable=False, default_factory=uuid.uuid4)
    created_by: uuid.UUID = Field(nullable=False, default_factory=uuid.uuid4)
    updated_by: uuid.UUID = Field(nullable=False, default_factory=uuid.uuid4)
    deleted_at: Optional[datetime] = Field(sa_column=Column(DateTime(timezone=True), server_default=func.now()))
    deleted_by: Optional[uuid.UUID] = Field(default=None)

    batches: List["Batch"] = Relationship(back_populates="compound")
    compound_synonyms: List["CompoundSynonym"] = Relationship(back_populates="compound")
<<<<<<< HEAD
    properties: List["Property"] = Relationship(
        back_populates="compounds",
        link_model=CompoundDetail,
    )
=======
>>>>>>> f6cbe52f


class BatchBase(SQLModel):
    notes: Optional[str] = Field(default=None)
    compound_id: int = Field(foreign_key=f"{DB_SCHEMA}.compounds.id", nullable=False)


class BatchResponseBase(BatchBase):
    id: int = Field(primary_key=True, index=True)
    created_at: datetime = Field(sa_column=Column(DateTime(timezone=True), server_default=func.now(), nullable=False))


class BatchResponse(BatchResponseBase):
    batch_details: List["BatchDetail"] = []
    batch_synonyms: List["BatchSynonym"] = []
<<<<<<< HEAD
    batch_additions: List["BatchAddition"] = []
=======
>>>>>>> f6cbe52f


class Batch(BatchResponseBase, table=True):
    __tablename__ = "batches"
    __table_args__ = {"schema": DB_SCHEMA}

    updated_at: datetime = Field(sa_column=Column(DateTime(timezone=True), server_default=func.now(), nullable=False))
    created_by: uuid.UUID = Field(nullable=False, default_factory=uuid.uuid4)
    updated_by: uuid.UUID = Field(nullable=False, default_factory=uuid.uuid4)
    batch_regno: int = Field(nullable=False)

    compound: "Compound" = Relationship(back_populates="batches")
    assay_results: List["AssayResult"] = Relationship(back_populates="batch")
    batch_details: List["BatchDetail"] = Relationship(back_populates="batch")
    batch_synonyms: List["BatchSynonym"] = Relationship(back_populates="batch")
<<<<<<< HEAD
    batch_additions: List["BatchAddition"] = Relationship(back_populates="batch")
=======
>>>>>>> f6cbe52f


class SemanticTypeBase(SQLModel):
    name: str = Field(nullable=False)
    description: Optional[str] = Field(default=None, nullable=True)


class SemanticType(SemanticTypeBase, table=True):
    __tablename__ = "semantic_types"
    __table_args__ = {"schema": DB_SCHEMA}

    id: int = Field(primary_key=True, nullable=False)


class PropertyBase(SQLModel):
    name: str = Field(nullable=False)
    value_type: enums.ValueType = Field(sa_column=Column(Enum(enums.ValueType), nullable=False))
    property_class: enums.PropertyClass = Field(sa_column=Column(Enum(enums.PropertyClass), nullable=False))
    unit: Optional[str] = Field(default=None)
    scope: enums.ScopeClass = Field(sa_column=Column(Enum(enums.ScopeClass), nullable=False))
    semantic_type_id: Optional[int] = Field(foreign_key=f"{DB_SCHEMA}.semantic_types.id", nullable=True, default=None)


class PropertyResponse(PropertyBase):
    id: int = Field(primary_key=True, index=True)
    created_at: datetime = Field(sa_column=Column(DateTime(timezone=True), server_default=func.now()))


class AssayTypeProperty(SQLModel, table=True):
    __tablename__ = "assay_type_properties"
    __table_args__ = {"schema": DB_SCHEMA}

    assay_type_id: int = Field(foreign_key=f"{DB_SCHEMA}.assay_types.id", primary_key=True)
    property_id: int = Field(foreign_key=f"{DB_SCHEMA}.properties.id", primary_key=True)
    required: bool = Field(default=False)

    assay_type: "AssayType" = Relationship(back_populates="property_requirements")
    property: "Property" = Relationship()


class AssayTypeBase(SQLModel):
    name: str = Field(nullable=False)
    description: Optional[str] = Field(default=None)


class AssayTypeCreate(AssayTypeBase):
    property_ids: List[int] = []  # List of property IDs to associate with this assay type
    property_requirements: List[Dict[str, Any]] = []  # List of property requirements
    property_details: List[Dict[str, Any]] = []  # List of property metadata


class AssayTypeResponseBase(AssayTypeBase):
    id: int = Field(primary_key=True, index=True)
    created_at: datetime = Field(sa_column=Column(DateTime, server_default=func.now()))
    updated_at: datetime = Field(sa_column=Column(DateTime, server_default=func.now(), onupdate=func.now()))


class AssayTypeResponse(AssayTypeResponseBase):
    properties: List["Property"] = []
    assay_type_details: List["AssayTypeDetail"] = []
    property_requirements: List["AssayTypeProperty"] = []


class AssayType(AssayTypeResponseBase, table=True):
    __tablename__ = "assay_types"
    __table_args__ = {"schema": DB_SCHEMA}

    created_by: uuid.UUID = Field(nullable=False, default_factory=uuid.uuid4)
    updated_by: uuid.UUID = Field(nullable=False, default_factory=uuid.uuid4)

    properties: List["Property"] = Relationship(back_populates="assay_types", link_model=AssayTypeProperty)

    assays: List["Assay"] = Relationship(back_populates="assay_type")
    assay_type_details: List["AssayTypeDetail"] = Relationship(back_populates="assay_type")
    property_requirements: List["AssayTypeProperty"] = Relationship(back_populates="assay_type")


class AssayBase(SQLModel):
    name: str = Field(nullable=False)
    description: Optional[str] = Field(default=None)
    assay_type_id: int = Field(foreign_key=f"{DB_SCHEMA}.assay_types.id", nullable=False)


class AssayResponseBase(AssayBase):
    id: int = Field(primary_key=True, index=True)
    created_at: datetime = Field(sa_column=Column(DateTime(timezone=True), server_default=func.now()))


class AssayResponse(AssayResponseBase):
    assay_type: Optional["AssayType"] = None
    assay_details: List["AssayDetail"] = []
    properties: List["Property"] = []


class AssayCreate(AssayBase):
    property_ids: List[int] = []  # List of property IDs to associate with this assay


class AssayDetail(SQLModel, table=True):
    __tablename__ = "assay_details"
    __table_args__ = {"schema": DB_SCHEMA}

    assay_id: int = Field(foreign_key=f"{DB_SCHEMA}.assays.id", primary_key=True)
    property_id: int = Field(foreign_key=f"{DB_SCHEMA}.properties.id", primary_key=True)

    value_datetime: Optional[datetime] = Field(default=None, sa_column=Column(DateTime(timezone=True)))
    value_uuid: Optional[uuid.UUID] = Field(default_factory=uuid.uuid4)
    value_num: Optional[float] = Field(default=None)
    value_string: Optional[str] = Field(default=None)

    assay: "Assay" = Relationship(back_populates="assay_details")
    property: Optional["Property"] = Relationship()


class Assay(AssayResponseBase, table=True):
    __tablename__ = "assays"
    __table_args__ = {"schema": DB_SCHEMA}

    updated_at: datetime = Field(sa_column=Column(DateTime(timezone=True), server_default=func.now()))
    created_by: uuid.UUID = Field(nullable=False, default_factory=uuid.uuid4)
    updated_by: uuid.UUID = Field(nullable=False, default_factory=uuid.uuid4)

    # Relationships - use assay_type_properties via assay_type to get list of expected properties
    # No direct properties relationship as assay_properties table no longer exists
    assay_type: "AssayType" = Relationship(back_populates="assays")
    assay_results: List["AssayResult"] = Relationship(back_populates="assay")
    assay_details: List["AssayDetail"] = Relationship(back_populates="assay")

    properties: List["Property"] = Relationship(
        back_populates="assays", link_model=AssayDetail, sa_relationship_kwargs={"lazy": "joined"}
    )


class BatchDetailBase(SQLModel):
    batch_id: int = Field(foreign_key=f"{DB_SCHEMA}.batches.id", nullable=False)
    property_id: int = Field(foreign_key=f"{DB_SCHEMA}.properties.id", nullable=False)

    value_qualifier: Optional[int] = Field(default=0, nullable=False)  # 0 for "=", 1 for "<", 2 for ">"
    value_datetime: Optional[datetime] = Field(default=None, sa_column=Column(DateTime(timezone=True)))
    value_uuid: Optional[uuid.UUID] = Field(default_factory=uuid.uuid4)
    value_num: Optional[float] = Field(default=None)
    value_string: Optional[str] = Field(default=None)


class BatchDetailResponse(BatchDetailBase):
    id: int = Field(primary_key=True, index=True)


class BatchDetail(BatchDetailResponse, table=True):
    __tablename__ = "batch_details"
    __table_args__ = {"schema": DB_SCHEMA}

    created_at: datetime = Field(sa_column=Column(DateTime(timezone=True), server_default=func.now(), nullable=False))
    updated_at: datetime = Field(sa_column=Column(DateTime(timezone=True), server_default=func.now(), nullable=False))
    created_by: uuid.UUID = Field(nullable=False, default_factory=uuid.uuid4)
    updated_by: uuid.UUID = Field(nullable=False, default_factory=uuid.uuid4)

    batch: "Batch" = Relationship(back_populates="batch_details")
    property: "Property" = Relationship(back_populates="batch_details")


class Property(PropertyResponse, table=True):
    __tablename__ = "properties"
    __table_args__ = (
        CheckConstraint(
            "value_type IN ('int', 'double', 'bool', 'datetime', 'string')", name="properties_value_type_check"
        ),
        CheckConstraint(
            "property_class IN ('CALCULATED', 'MEASURED', 'PREDICTED')", name="properties_property_class_check"
        ),
        CheckConstraint("scope IN ('BATCH', 'COMPOUND', 'ASSAY', 'SYSTEM')", name="properties_scope_check"),
        {"schema": DB_SCHEMA},
    )

    updated_at: datetime = Field(sa_column=Column(DateTime(timezone=True), server_default=func.now()))
    created_by: uuid.UUID = Field(nullable=False, default_factory=uuid.uuid4)
    updated_by: uuid.UUID = Field(nullable=False, default_factory=uuid.uuid4)

    assay_results: List["AssayResult"] = Relationship(back_populates="property")
    batch_details: List["BatchDetail"] = Relationship(back_populates="property")
    assay_types: List["AssayType"] = Relationship(link_model=AssayTypeProperty)
    assays: List["Assay"] = Relationship(back_populates="properties", link_model=AssayDetail)
    compounds: List["Compound"] = Relationship(
        back_populates="properties",
        link_model=CompoundDetail,
    )


class AssayResultBase(SQLModel):
    batch_id: int = Field(foreign_key=f"{DB_SCHEMA}.batches.id", nullable=False)
    assay_id: int = Field(foreign_key=f"{DB_SCHEMA}.assays.id", nullable=False)
    property_id: int = Field(foreign_key=f"{DB_SCHEMA}.properties.id", nullable=False)

    value_qualifier: Optional[int] = Field(default=0, nullable=False)  # 0 for "=", 1 for "<", 2 for ">"
    value_num: Optional[float] = Field(default=None)
    value_string: Optional[str] = Field(default=None)
    value_bool: Optional[bool] = Field(default=None)


class AssayResultResponseBase(AssayResultBase):
    id: int = Field(primary_key=True, index=True)


# Extended response model with backward compatibility field
class AssayResultResponse(AssayResultResponseBase):
    # Add a computed field for backward compatibility
    result_value: Optional[Union[float, str, bool]] = None

    @validator("result_value", always=True)
    def compute_result_value(cls, v, values):
        """Compute result_value from the appropriate typed value field"""
        if "value_num" in values and values["value_num"] is not None:
            return values["value_num"]
        elif "value_string" in values and values["value_string"] is not None:
            return values["value_string"]
        elif "value_bool" in values and values["value_bool"] is not None:
            return values["value_bool"]
        return None


class AssayResult(AssayResultResponseBase, table=True):
    __tablename__ = "assay_results"
    __table_args__ = {"schema": DB_SCHEMA}

    batch: "Batch" = Relationship(back_populates="assay_results")
    assay: "Assay" = Relationship(back_populates="assay_results")
    property: "Property" = Relationship(back_populates="assay_results")


class AssayTypeDetail(SQLModel, table=True):
    __tablename__ = "assay_type_details"
    __table_args__ = {"schema": DB_SCHEMA}

    assay_type_id: int = Field(foreign_key=f"{DB_SCHEMA}.assay_types.id", primary_key=True)
    property_id: int = Field(foreign_key=f"{DB_SCHEMA}.properties.id", primary_key=True)

    value_datetime: Optional[datetime] = Field(default=None, sa_column=Column(DateTime(timezone=True)))
    value_uuid: Optional[uuid.UUID] = Field(default_factory=uuid.uuid4)
    value_num: Optional[float] = Field(default=None)
    value_string: Optional[str] = Field(default=None)

    assay_type: "AssayType" = Relationship(back_populates="assay_type_details")
    property: "Property" = Relationship()


class BatchAssayResultsCreate(SQLModel):
    assay_id: int
    batch_id: int
    measurements: Dict[str, Union[float, str, bool, Dict[str, Any]]]


class BatchAssayResultsResponse(SQLModel):
    assay_id: int
    batch_id: int
    assay_name: str
    measurements: Dict[str, Union[float, str, bool, Dict[str, Any]]]

<<<<<<< HEAD

class AdditionFields(SQLModel):
    name: Optional[str] = Field(default=None, unique=True)
    description: Optional[str] = None
    code: Optional[str] = None
    smiles: Optional[str] = None
    role: Optional[enums.AdditionsRole] = Field(default=None, sa_column=Column(Enum(enums.AdditionsRole)))
    molfile: Optional[str] = None
    formula: Optional[str] = None
    # Issue related to alias not working properly in SQLModel: https://github.com/fastapi/sqlmodel/issues/374
    molecular_weight: Optional[float] = Field(
        default=None,
        schema_extra={"validation_alias": "molecular weight"},
    )

    class Config:
        populate_by_name = True


class AdditionBase(AdditionFields):
    name: str = Field(nullable=False, unique=True)
    role: enums.AdditionsRole = Field(sa_column=Column(Enum(enums.AdditionsRole)))


class AdditionUpdate(AdditionFields):
    pass


class Addition(AdditionBase, table=True):
    __tablename__ = "additions"
    __table_args__ = (
        CheckConstraint("role IN ('SALT', 'SOLVATE')", name="additions_role_check"),
        {"schema": DB_SCHEMA},
    )

    id: int = Field(primary_key=True, index=True)
    created_at: datetime = Field(sa_column=Column(DateTime(timezone=True), server_default=func.now(), nullable=False))
    updated_at: datetime = Field(
        sa_column=Column(DateTime(timezone=True), server_default=func.now(), onupdate=func.now(), nullable=False)
    )
    created_by: uuid.UUID = Field(nullable=False, default_factory=uuid.uuid4)
    updated_by: uuid.UUID = Field(nullable=False, default_factory=uuid.uuid4)
    is_active: bool = Field(default=True)
    is_archived: bool = Field(default=False)
    deleted_at: Optional[datetime] = Field(sa_column=Column(DateTime(timezone=True), server_default=func.now()))
    deleted_by: Optional[uuid.UUID] = Field(default=None)


class BatchAdditionBase(SQLModel):
    batch_id: int = Field(foreign_key="moltrack.batches.id", nullable=False, unique=True)
    addition_id: int = Field(foreign_key="moltrack.additions.id", nullable=False, unique=True)
    addition_equivalent: float = Field(default=1)


class BatchAddition(BatchAdditionBase, table=True):
    __tablename__ = "batch_additions"
    __table_args__ = {"schema": DB_SCHEMA}

    id: int = Field(primary_key=True, index=True)
    created_at: datetime = Field(sa_column=Column(DateTime(timezone=True), server_default=func.now(), nullable=False))
    updated_at: datetime = Field(
        sa_column=Column(DateTime(timezone=True), server_default=func.now(), onupdate=func.now(), nullable=False)
    )
    created_by: uuid.UUID = Field(nullable=False, default_factory=uuid.uuid4)
    updated_by: uuid.UUID = Field(nullable=False, default_factory=uuid.uuid4)

    batch: "Batch" = Relationship(back_populates="batch_additions")


class SynonymTypeBase(SQLModel):
    synonym_level: enums.SynonymLevel = Field(
        sa_column=Column(Enum(enums.SynonymLevel)),
        schema_extra={
            "validation_alias": "level",
        },
    )
    name: str = Field(nullable=False)
    pattern: Optional[str] = None
    description: str = Field(default="")

    class Config:
        populate_by_name = True


class SynonymTypeResponse(SQLModel):
    id: int
    name: str


class SynonymType(SynonymTypeBase, table=True):
    __tablename__ = "synonym_types"
    __table_args__ = (
        CheckConstraint("synonym_level IN ('BATCH', 'COMPOUND')", name="synonym_types_synonym_level_check"),
        {"schema": DB_SCHEMA},
    )

    id: int = Field(primary_key=True, index=True)
    created_at: datetime = Field(sa_column=Column(DateTime(timezone=True), server_default=func.now(), nullable=False))
    updated_at: datetime = Field(
        sa_column=Column(DateTime(timezone=True), server_default=func.now(), onupdate=func.now(), nullable=False)
    )
    created_by: uuid.UUID = Field(nullable=False, default_factory=uuid.uuid4)
    updated_by: uuid.UUID = Field(nullable=False, default_factory=uuid.uuid4)


class CompoundSynonymBase(SQLModel):
    compound_id: int = Field(foreign_key="moltrack.compounds.id", nullable=False)
    synonym_type_id: int = Field(foreign_key="moltrack.synonym_types.id", nullable=False)
    synonym_value: str = Field(nullable=False)


class CompoundSynonym(CompoundSynonymBase, table=True):
    __tablename__ = "compound_synonyms"
    __table_args__ = {"schema": DB_SCHEMA}

    id: int = Field(primary_key=True, index=True)
    created_at: datetime = Field(sa_column=Column(DateTime(timezone=True), server_default=func.now(), nullable=False))
    updated_at: datetime = Field(
        sa_column=Column(DateTime(timezone=True), server_default=func.now(), onupdate=func.now(), nullable=False)
    )
    created_by: uuid.UUID = Field(nullable=False, default_factory=uuid.uuid4)
    updated_by: uuid.UUID = Field(nullable=False, default_factory=uuid.uuid4)

    compound: "Compound" = Relationship(back_populates="compound_synonyms")


class BatchSynonymBase(SQLModel):
    batch_id: int = Field(foreign_key="moltrack.batches.id", nullable=False)
    synonym_type_id: int = Field(foreign_key="moltrack.synonym_types.id", nullable=False)
    synonym_value: str = Field(nullable=False)


class BatchSynonym(BatchSynonymBase, table=True):
    __tablename__ = "batch_synonyms"
    __table_args__ = {"schema": DB_SCHEMA}

    id: int = Field(primary_key=True, index=True)
    created_at: datetime = Field(sa_column=Column(DateTime(timezone=True), server_default=func.now(), nullable=False))
    updated_at: datetime = Field(
        sa_column=Column(DateTime(timezone=True), server_default=func.now(), onupdate=func.now(), nullable=False)
    )
    created_by: uuid.UUID = Field(nullable=False, default_factory=uuid.uuid4)
    updated_by: uuid.UUID = Field(nullable=False, default_factory=uuid.uuid4)

    batch: "Batch" = Relationship(back_populates="batch_synonyms")


class SchemaPayload(SQLModel):
    properties: List["PropertyBase"] = Field(default_factory=list)
    synonym_types: List["SynonymTypeBase"] = Field(default_factory=list)


class AdditionsPayload(SQLModel):
    additions: List["AdditionBase"] = Field(default_factory=list)


class SchemaCompoundResponse(SQLModel):
    properties: List["PropertyBase"] = Field(default_factory=list)
    synonym_types: List["SynonymTypeBase"] = Field(default_factory=list)


class SchemaBatchResponse(SchemaCompoundResponse):
    additions: List["AdditionBase"] = Field(default_factory=list)


class ExactSearchModel(SQLModel):
=======
class SynonymTypeBase(SQLModel):
    synonym_level: enums.SynonymLevel = Field(sa_column=Column(Enum(enums.SynonymLevel)))
    name: str = Field(nullable=False)
    pattern: Optional[str] = Field(default=None)
    description: str = Field(nullable=False)

class SynonymTypeResponse(SynonymTypeBase):
    id: int = Field(primary_key=True, index=True)

    @validator('synonym_level')
    def validate_synonym_level(cls, value):
        allowed_values = ['BATCH', 'COMPOUND']
        if value.upper() not in allowed_values:
            raise ValueError(f"synonym_level must be one of {allowed_values}")
        return value

class SynonymType(SynonymTypeResponse, table=True):
    __tablename__ = "synonym_types"
    __table_args__ = {"schema": DB_SCHEMA}

    created_at: datetime = Field(sa_column=Column(DateTime(timezone=True), server_default=func.now(), nullable=False))
    updated_at: datetime = Field(sa_column=Column(DateTime(timezone=True), server_default=func.now(), nullable=False))
    created_by: uuid.UUID = Field(nullable=False, default_factory=uuid.uuid4)
    updated_by: uuid.UUID = Field(nullable=False, default_factory=uuid.uuid4)

    # Relationships
    compound_synonyms: "CompoundSynonym" = Relationship(back_populates="synonym_type")
    batch_synonyms: "BatchSynonym" = Relationship(back_populates="synonym_type")

class CompoundSynonymBase(SQLModel):
    synonym_value: str = Field(nullable=False)
    compound_id: int = Field(foreign_key=f"{DB_SCHEMA}.compounds.id", nullable=False)
    synonym_type_id: int = Field(foreign_key=f"{DB_SCHEMA}.synonym_types.id", nullable=False)

class CompoundSynonymResponse(CompoundSynonymBase):
    id: int = Field(primary_key=True, index=True)

class CompoundSynonym(CompoundSynonymResponse, table=True):
    __tablename__ = "compound_synonyms"
    __table_args__ = {"schema": DB_SCHEMA}

    created_at: datetime = Field(sa_column=Column(DateTime(timezone=True), server_default=func.now(), nullable=False))
    updated_at: datetime = Field(sa_column=Column(DateTime(timezone=True), server_default=func.now(), nullable=False))
    created_by: uuid.UUID = Field(nullable=False, default_factory=uuid.uuid4)
    updated_by: uuid.UUID = Field(nullable=False, default_factory=uuid.uuid4)

    # Relationships
    compound: "Compound" = Relationship(back_populates="compound_synonyms")
    synonym_type: "SynonymType" = Relationship(back_populates="compound_synonyms")

class BatchSynonymBase(SQLModel):
    synonym_value: str = Field(nullable=False)
    batch_id: int = Field(foreign_key=f"{DB_SCHEMA}.batches.id", nullable=False)
    synonym_type_id: int = Field(foreign_key=f"{DB_SCHEMA}.synonym_types.id", nullable=False)

class BatchSynonymResponse(BatchSynonymBase):
    id: int = Field(primary_key=True, index=True)

class BatchSynonym(BatchSynonymResponse, table=True):
    __tablename__ = "batch_synonyms"
    __table_args__ = {"schema": DB_SCHEMA}

    created_at: datetime = Field(sa_column=Column(DateTime(timezone=True), server_default=func.now(), nullable=False))
    updated_at: datetime = Field(sa_column=Column(DateTime(timezone=True), server_default=func.now(), nullable=False))
    created_by: uuid.UUID = Field(nullable=False, default_factory=uuid.uuid4)
    updated_by: uuid.UUID = Field(nullable=False, default_factory=uuid.uuid4)

    # Relationships
    batch: "Batch" = Relationship(back_populates="batch_synonyms")
    synonym_type: "SynonymType" = Relationship(back_populates="batch_synonyms")

class ExactSearchModel(SQLModel):
    
>>>>>>> f6cbe52f
    query_smiles: str  # SMILES string for the molecule
    standardization_steps: Optional[List[str]] = None
    # hash_mol: Optional[str] = None

    # Optional standardization steps
    hash_mol: Optional[str] = None  # UUID hash generated from the standardized SMILES

    @validator("hash_mol", always=True, pre=True)
    def validate_or_generate_hash(cls, v, values):
        """
        Validate or generate a UUID hash from the standardized SMILES.
        """
        import crud
<<<<<<< HEAD

=======
>>>>>>> f6cbe52f
        query_smiles = values.get("query_smiles")
        layers = crud.get_standardized_mol_and_layers(query_smiles)

        # Generate the hash if not provided - this is a placeholder
        # this would be GetMolHash
        if v is None:
            logger.debug(GetMolHash(layers))
            return GetMolHash(layers)
        return v


class SearchCompoundStructure(SQLModel):
    search_type: Literal["substructure", "tautomer", "stereo", "similarity", "connectivity"]  # Type of structure search
    query_smiles: str  # SMILES string for the structure search
    search_parameters: Optional[Dict[str, Any]] = Field(
        default_factory=dict,
        description="Additional parameters for the search (e.g., similarity threshold, tautomer options)",
    )

<<<<<<< HEAD

=======
>>>>>>> f6cbe52f
class QueryCondition(SQLModel):
    table: Literal["batch", "compounds", "assays"]  # Specify the tables to query
    field: Literal["hash_tautomer", "hash_no_stereo_smiles"]  # Field/column to filter on
    operator: Literal["=", "!=", ">", "<", ">=", "<=", "LIKE", "IN"]  # expand for supported by rdkit cartridge like @>?
    value: Optional[Any] = None  #
    query_smiles: Optional[str] = None
    columns: Optional[list[str]] = None  # List of columns to return for table


class ComplexQueryRequest(SQLModel):
    conditions: list[QueryCondition]
    logic: Literal["AND", "OR"] = "AND"


class ExactSearchParameters(SQLModel):
    field: str
    value: Optional[str] = None<|MERGE_RESOLUTION|>--- conflicted
+++ resolved
@@ -70,7 +70,6 @@
 class CompoundResponse(CompoundResponseBase):
     batches: List["Batch"] = []
     compound_synonyms: List["CompoundSynonym"] = []
-<<<<<<< HEAD
     properties: List["Property"] = []
 
 
@@ -99,8 +98,6 @@
     value_uuid: Optional[uuid.UUID] = Field(default_factory=uuid.uuid4)
     value_num: Optional[float]
     value_string: Optional[str]
-=======
->>>>>>> f6cbe52f
 
 
 class Compound(CompoundResponseBase, table=True):
@@ -121,13 +118,10 @@
 
     batches: List["Batch"] = Relationship(back_populates="compound")
     compound_synonyms: List["CompoundSynonym"] = Relationship(back_populates="compound")
-<<<<<<< HEAD
     properties: List["Property"] = Relationship(
         back_populates="compounds",
         link_model=CompoundDetail,
     )
-=======
->>>>>>> f6cbe52f
 
 
 class BatchBase(SQLModel):
@@ -143,10 +137,7 @@
 class BatchResponse(BatchResponseBase):
     batch_details: List["BatchDetail"] = []
     batch_synonyms: List["BatchSynonym"] = []
-<<<<<<< HEAD
     batch_additions: List["BatchAddition"] = []
-=======
->>>>>>> f6cbe52f
 
 
 class Batch(BatchResponseBase, table=True):
@@ -162,10 +153,7 @@
     assay_results: List["AssayResult"] = Relationship(back_populates="batch")
     batch_details: List["BatchDetail"] = Relationship(back_populates="batch")
     batch_synonyms: List["BatchSynonym"] = Relationship(back_populates="batch")
-<<<<<<< HEAD
     batch_additions: List["BatchAddition"] = Relationship(back_populates="batch")
-=======
->>>>>>> f6cbe52f
 
 
 class SemanticTypeBase(SQLModel):
@@ -423,7 +411,6 @@
     assay_name: str
     measurements: Dict[str, Union[float, str, bool, Dict[str, Any]]]
 
-<<<<<<< HEAD
 
 class AdditionFields(SQLModel):
     name: Optional[str] = Field(default=None, unique=True)
@@ -590,81 +577,6 @@
 
 
 class ExactSearchModel(SQLModel):
-=======
-class SynonymTypeBase(SQLModel):
-    synonym_level: enums.SynonymLevel = Field(sa_column=Column(Enum(enums.SynonymLevel)))
-    name: str = Field(nullable=False)
-    pattern: Optional[str] = Field(default=None)
-    description: str = Field(nullable=False)
-
-class SynonymTypeResponse(SynonymTypeBase):
-    id: int = Field(primary_key=True, index=True)
-
-    @validator('synonym_level')
-    def validate_synonym_level(cls, value):
-        allowed_values = ['BATCH', 'COMPOUND']
-        if value.upper() not in allowed_values:
-            raise ValueError(f"synonym_level must be one of {allowed_values}")
-        return value
-
-class SynonymType(SynonymTypeResponse, table=True):
-    __tablename__ = "synonym_types"
-    __table_args__ = {"schema": DB_SCHEMA}
-
-    created_at: datetime = Field(sa_column=Column(DateTime(timezone=True), server_default=func.now(), nullable=False))
-    updated_at: datetime = Field(sa_column=Column(DateTime(timezone=True), server_default=func.now(), nullable=False))
-    created_by: uuid.UUID = Field(nullable=False, default_factory=uuid.uuid4)
-    updated_by: uuid.UUID = Field(nullable=False, default_factory=uuid.uuid4)
-
-    # Relationships
-    compound_synonyms: "CompoundSynonym" = Relationship(back_populates="synonym_type")
-    batch_synonyms: "BatchSynonym" = Relationship(back_populates="synonym_type")
-
-class CompoundSynonymBase(SQLModel):
-    synonym_value: str = Field(nullable=False)
-    compound_id: int = Field(foreign_key=f"{DB_SCHEMA}.compounds.id", nullable=False)
-    synonym_type_id: int = Field(foreign_key=f"{DB_SCHEMA}.synonym_types.id", nullable=False)
-
-class CompoundSynonymResponse(CompoundSynonymBase):
-    id: int = Field(primary_key=True, index=True)
-
-class CompoundSynonym(CompoundSynonymResponse, table=True):
-    __tablename__ = "compound_synonyms"
-    __table_args__ = {"schema": DB_SCHEMA}
-
-    created_at: datetime = Field(sa_column=Column(DateTime(timezone=True), server_default=func.now(), nullable=False))
-    updated_at: datetime = Field(sa_column=Column(DateTime(timezone=True), server_default=func.now(), nullable=False))
-    created_by: uuid.UUID = Field(nullable=False, default_factory=uuid.uuid4)
-    updated_by: uuid.UUID = Field(nullable=False, default_factory=uuid.uuid4)
-
-    # Relationships
-    compound: "Compound" = Relationship(back_populates="compound_synonyms")
-    synonym_type: "SynonymType" = Relationship(back_populates="compound_synonyms")
-
-class BatchSynonymBase(SQLModel):
-    synonym_value: str = Field(nullable=False)
-    batch_id: int = Field(foreign_key=f"{DB_SCHEMA}.batches.id", nullable=False)
-    synonym_type_id: int = Field(foreign_key=f"{DB_SCHEMA}.synonym_types.id", nullable=False)
-
-class BatchSynonymResponse(BatchSynonymBase):
-    id: int = Field(primary_key=True, index=True)
-
-class BatchSynonym(BatchSynonymResponse, table=True):
-    __tablename__ = "batch_synonyms"
-    __table_args__ = {"schema": DB_SCHEMA}
-
-    created_at: datetime = Field(sa_column=Column(DateTime(timezone=True), server_default=func.now(), nullable=False))
-    updated_at: datetime = Field(sa_column=Column(DateTime(timezone=True), server_default=func.now(), nullable=False))
-    created_by: uuid.UUID = Field(nullable=False, default_factory=uuid.uuid4)
-    updated_by: uuid.UUID = Field(nullable=False, default_factory=uuid.uuid4)
-
-    # Relationships
-    batch: "Batch" = Relationship(back_populates="batch_synonyms")
-    synonym_type: "SynonymType" = Relationship(back_populates="batch_synonyms")
-
-class ExactSearchModel(SQLModel):
-    
->>>>>>> f6cbe52f
     query_smiles: str  # SMILES string for the molecule
     standardization_steps: Optional[List[str]] = None
     # hash_mol: Optional[str] = None
@@ -678,10 +590,6 @@
         Validate or generate a UUID hash from the standardized SMILES.
         """
         import crud
-<<<<<<< HEAD
-
-=======
->>>>>>> f6cbe52f
         query_smiles = values.get("query_smiles")
         layers = crud.get_standardized_mol_and_layers(query_smiles)
 
@@ -701,10 +609,6 @@
         description="Additional parameters for the search (e.g., similarity threshold, tautomer options)",
     )
 
-<<<<<<< HEAD
-
-=======
->>>>>>> f6cbe52f
 class QueryCondition(SQLModel):
     table: Literal["batch", "compounds", "assays"]  # Specify the tables to query
     field: Literal["hash_tautomer", "hash_no_stereo_smiles"]  # Field/column to filter on

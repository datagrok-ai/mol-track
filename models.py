from typing import Any, Dict, List, Optional, Union, Literal
from pydantic import validator
from sqlalchemy import Column, DateTime, Enum, CheckConstraint
from sqlmodel import SQLModel, Field, Relationship
from sqlalchemy.sql import func
import enums
import os
from datetime import datetime
import uuid
from rdkit.Chem.RegistrationHash import GetMolHash
from logging_setup import logger
# import crud
# # Handle both package imports and direct execution
# try:
#     # When imported as a package (for tests)
#     from .database import Base
# except ImportError:
#     # When run directly
#     from database import Base

# Get the schema name from environment variable or use default
DB_SCHEMA = os.environ.get("DB_SCHEMA", "moltrack")


class User(SQLModel, table=True):
    __tablename__ = "users"
    __table_args__ = {"schema": DB_SCHEMA}

    id: uuid.UUID = Field(primary_key=True, nullable=False, default_factory=uuid.uuid4)
    email: str = Field(nullable=False)
    first_name: str = Field(nullable=False)
    last_name: str = Field(nullable=False)
    has_password: bool = Field(nullable=False)
    is_active: bool = Field(default=False, nullable=False)
    is_service_account: bool = Field(default=False, nullable=False)
    created_at: datetime = Field(sa_column=Column(DateTime(timezone=True), server_default=func.now(), nullable=False))
    updated_at: datetime = Field(
        sa_column=Column(DateTime(timezone=True), server_default=func.now(), onupdate=func.now(), nullable=False)
    )
    created_by: uuid.UUID = Field(nullable=False, default_factory=uuid.uuid4)
    updated_by: uuid.UUID = Field(nullable=False, default_factory=uuid.uuid4)


class CompoundQueryParams(SQLModel):
    substructure: Optional[str] = None
    skip: int = 0
    limit: int = 100


class CompoundBase(SQLModel):
    original_molfile: Optional[str] = Field(default=None)  # as sketched by the chemist
    is_archived: Optional[bool] = Field(default=False)


class CompoundCreate(CompoundBase):
    smiles: str


class CompoundResponseBase(CompoundBase):
    id: int = Field(primary_key=True, index=True)
    canonical_smiles: str = Field(nullable=False)
    inchi: str = Field(nullable=False)
    inchikey: str = Field(nullable=False, unique=True)
    created_at: datetime = Field(sa_column=Column(DateTime(timezone=True), server_default=func.now()))
    updated_at: datetime = Field(
        sa_column=Column(DateTime(timezone=True), server_default=func.now(), onupdate=func.now())
    )


class CompoundResponse(CompoundResponseBase):
    batches: List["Batch"] = []
    properties: Optional[List["PropertyWithValue"]] = []


class CompoundDetailBase(SQLModel):
    compound_id: int = Field(foreign_key="moltrack.compounds.id", nullable=False)
    property_id: int = Field(foreign_key="moltrack.properties.id", nullable=False)


class CompoundDetailCreate(CompoundDetailBase):
    value: Any


class CompoundDetail(CompoundDetailBase, table=True):
    __tablename__ = "compound_details"
    __table_args__ = {"schema": DB_SCHEMA}

    id: int = Field(primary_key=True, index=True)
    created_at: datetime = Field(sa_column=Column(DateTime(timezone=True), server_default=func.now(), nullable=False))
    updated_at: datetime = Field(
        sa_column=Column(DateTime(timezone=True), server_default=func.now(), onupdate=func.now(), nullable=False)
    )
    created_by: uuid.UUID = Field(nullable=False, default_factory=uuid.uuid4)
    updated_by: uuid.UUID = Field(nullable=False, default_factory=uuid.uuid4)

    value_datetime: Optional[datetime] = Field(sa_column=Column(DateTime(timezone=True)))
    value_uuid: Optional[uuid.UUID] = Field(default_factory=uuid.uuid4)
    value_num: Optional[float]
    value_string: Optional[str]

    compound: "Compound" = Relationship(back_populates="compound_details")
    property: "Property" = Relationship(back_populates="compound_details")


class Compound(CompoundResponseBase, table=True):
    __tablename__ = "compounds"
    __table_args__ = {"schema": DB_SCHEMA}

    molregno: int = Field(nullable=False)
    formula: str = Field(nullable=False)
    hash_mol: str = Field(nullable=False)
    hash_tautomer: uuid.UUID = Field(nullable=False, default_factory=uuid.uuid4)
    hash_canonical_smiles: uuid.UUID = Field(nullable=False, default_factory=uuid.uuid4)
    hash_no_stereo_smiles: uuid.UUID = Field(nullable=False, default_factory=uuid.uuid4)
    hash_no_stereo_tautomer: uuid.UUID = Field(nullable=False, default_factory=uuid.uuid4)
    created_by: uuid.UUID = Field(nullable=False, default_factory=uuid.uuid4)
    updated_by: uuid.UUID = Field(nullable=False, default_factory=uuid.uuid4)
    deleted_at: Optional[datetime] = Field(sa_column=Column(DateTime(timezone=True), server_default=func.now()))
    deleted_by: Optional[uuid.UUID] = Field(default=None)

    batches: List["Batch"] = Relationship(back_populates="compound")
    compound_details: List["CompoundDetail"] = Relationship(back_populates="compound")
    properties: List["Property"] = Relationship(
        back_populates="compounds",
        link_model=CompoundDetail,
    )


class BatchDetailBase(SQLModel):
    batch_id: int = Field(foreign_key=f"{DB_SCHEMA}.batches.id", nullable=False)
    property_id: int = Field(foreign_key=f"{DB_SCHEMA}.properties.id", nullable=False)

    value_qualifier: Optional[int] = Field(default=0, nullable=False)  # 0 for "=", 1 for "<", 2 for ">"
    value_datetime: Optional[datetime] = Field(default=None, sa_column=Column(DateTime(timezone=True)))
    value_uuid: Optional[uuid.UUID] = Field(default_factory=uuid.uuid4)
    value_num: Optional[float] = Field(default=None)
    value_string: Optional[str] = Field(default=None)


class BatchDetailResponse(BatchDetailBase):
    id: int = Field(primary_key=True, index=True)


class BatchDetail(BatchDetailResponse, table=True):
    __tablename__ = "batch_details"
    __table_args__ = {"schema": DB_SCHEMA}

    created_at: datetime = Field(sa_column=Column(DateTime(timezone=True), server_default=func.now(), nullable=False))
    updated_at: datetime = Field(sa_column=Column(DateTime(timezone=True), server_default=func.now(), nullable=False))
    created_by: uuid.UUID = Field(nullable=False, default_factory=uuid.uuid4)
    updated_by: uuid.UUID = Field(nullable=False, default_factory=uuid.uuid4)

    batch: "Batch" = Relationship(back_populates="batch_details")
    property: "Property" = Relationship(back_populates="batch_details")


class BatchBase(SQLModel):
    notes: Optional[str] = Field(default=None)
    compound_id: int = Field(foreign_key=f"{DB_SCHEMA}.compounds.id", nullable=False)


class BatchResponseBase(BatchBase):
    id: int = Field(primary_key=True, index=True)
    created_at: datetime = Field(sa_column=Column(DateTime(timezone=True), server_default=func.now(), nullable=False))


class BatchResponse(BatchResponseBase):
    batch_additions: List["BatchAddition"] = []
    properties: Optional[List["PropertyWithValue"]] = []


class Batch(BatchResponseBase, table=True):
    __tablename__ = "batches"
    __table_args__ = {"schema": DB_SCHEMA}

    updated_at: datetime = Field(sa_column=Column(DateTime(timezone=True), server_default=func.now(), nullable=False))
    created_by: uuid.UUID = Field(nullable=False, default_factory=uuid.uuid4)
    updated_by: uuid.UUID = Field(nullable=False, default_factory=uuid.uuid4)
    batch_regno: int = Field(nullable=False)

    compound: "Compound" = Relationship(back_populates="batches")
    assay_results: List["AssayResult"] = Relationship(back_populates="batch")
    batch_details: List["BatchDetail"] = Relationship(back_populates="batch")
    batch_additions: List["BatchAddition"] = Relationship(back_populates="batch")
    properties: List["Property"] = Relationship(back_populates="batches", link_model=BatchDetail)


class SemanticTypeBase(SQLModel):
    name: str = Field(nullable=False)
    description: Optional[str] = Field(default=None, nullable=True)


class SemanticType(SemanticTypeBase, table=True):
    __tablename__ = "semantic_types"
    __table_args__ = {"schema": DB_SCHEMA}

    id: int = Field(primary_key=True, nullable=False)


class PropertyBase(SQLModel):
    name: str = Field(nullable=False)
    description: Optional[str] = Field(default=None)
    value_type: enums.ValueType = Field(sa_column=Column(Enum(enums.ValueType), nullable=False))
    property_class: enums.PropertyClass = Field(sa_column=Column(Enum(enums.PropertyClass), nullable=False))
    unit: Optional[str] = Field(default=None)
    scope: enums.ScopeClass = Field(sa_column=Column(Enum(enums.ScopeClass), nullable=False))
    semantic_type_id: Optional[int] = Field(foreign_key=f"{DB_SCHEMA}.semantic_types.id", nullable=True, default=None)
    pattern: Optional[str] = Field(default=None)


class PropertyWithValue(PropertyBase):
    value_datetime: Optional[datetime] = None
    value_uuid: Optional[uuid.UUID] = None
    value_num: Optional[float] = None
    value_string: Optional[str] = None


class SynonymTypeBase(PropertyBase):
    """A specialized type of PropertyBase for synonyms with fixed constraints"""

    value_type: enums.ValueType = Field(default=enums.ValueType.string)
    property_class: enums.PropertyClass = Field(default=enums.PropertyClass.DECLARED)
    unit: Optional[str] = Field(default="")
    semantic_type_id: Optional[int] = Field(default=1)

    class Config:
        populate_by_name = True

    @validator("value_type")
    def validate_value_type(cls, v):
        if v != enums.ValueType.string:
            raise ValueError("SynonymType must have value_type of string")
        return v

    @validator("property_class")
    def validate_property_class(cls, v):
        if v != enums.PropertyClass.DECLARED:
            raise ValueError("SynonymType must have property_class of DECLARED")
        return v

    @validator("unit")
    def validate_unit(cls, v):
        if v != "":
            raise ValueError("SynonymType must have empty unit")
        return v


class PropertyResponse(PropertyBase):
    id: int = Field(primary_key=True, index=True)
    created_at: datetime = Field(sa_column=Column(DateTime(timezone=True), server_default=func.now()))


class AssayProperty(SQLModel, table=True):
    __tablename__ = "assay_properties"
    __table_args__ = {"schema": DB_SCHEMA}

    assay_id: int = Field(foreign_key=f"{DB_SCHEMA}.assays.id", primary_key=True)
    property_id: int = Field(foreign_key=f"{DB_SCHEMA}.properties.id", primary_key=True)
    required: bool = Field(default=False)

<<<<<<< HEAD
    assay_type: "AssayType" = Relationship(back_populates="assay_type_properties")
=======
    assay: "Assay" = Relationship(back_populates="property_requirements")
>>>>>>> 6599faeb
    property: "Property" = Relationship()


class AssayBase(SQLModel):
    name: str = Field(nullable=False)
    description: Optional[str] = Field(default=None)


<<<<<<< HEAD
# class AssayTypeCreate(AssayTypeBase):
#     property_ids: List[int] = []  # List of property IDs to associate with this assay type
#     property_requirements: List[Dict[str, Any]] = []  # List of property requirements
#     property_details: List[Dict[str, Any]] = []  # List of property metadata
=======
class AssayCreate(AssayBase):
    property_ids: List[int] = []  # List of property IDs to associate with this assay type
    property_requirements: List[Dict[str, Any]] = []  # List of property requirements
    property_details: List[Dict[str, Any]] = []  # List of property metadata
>>>>>>> 6599faeb


class AssayResponseBase(AssayBase):
    id: int = Field(primary_key=True, index=True)
    created_at: datetime = Field(sa_column=Column(DateTime, server_default=func.now()))
    updated_at: datetime = Field(sa_column=Column(DateTime, server_default=func.now(), onupdate=func.now()))


class AssayResponse(AssayResponseBase):
    properties: List["Property"] = []
<<<<<<< HEAD
    assay_type_details: List["AssayTypeDetail"] = []
    assay_type_properties: List["AssayTypeProperty"] = []
=======
    assay_details: List["AssayDetail"] = []
    property_requirements: List["AssayProperty"] = []
>>>>>>> 6599faeb


class Assay(AssayResponseBase, table=True):
    __tablename__ = "assays"
    __table_args__ = {"schema": DB_SCHEMA}

    created_by: uuid.UUID = Field(nullable=False, default_factory=uuid.uuid4)
    updated_by: uuid.UUID = Field(nullable=False, default_factory=uuid.uuid4)

    properties: List["Property"] = Relationship(back_populates="assays", link_model=AssayProperty)

<<<<<<< HEAD
    assays: List["Assay"] = Relationship(back_populates="assay_type")
    assay_type_details: List["AssayTypeDetail"] = Relationship(back_populates="assay_type")
    assay_type_properties: List["AssayTypeProperty"] = Relationship(back_populates="assay_type")
=======
    assay_runs: List["AssayRun"] = Relationship(back_populates="assay")
    assay_details: List["AssayDetail"] = Relationship(back_populates="assay")
    property_requirements: List["AssayProperty"] = Relationship(back_populates="assay")
>>>>>>> 6599faeb


class AssayRunBase(SQLModel):
    name: str = Field(nullable=False)
    description: Optional[str] = Field(default=None)
    assay_id: int = Field(foreign_key=f"{DB_SCHEMA}.assays.id", nullable=False)


class AssayRunResponseBase(AssayRunBase):
    id: int = Field(primary_key=True, index=True)
    created_at: datetime = Field(sa_column=Column(DateTime(timezone=True), server_default=func.now()))


<<<<<<< HEAD
class AssayResponse(AssayResponseBase):
    assay_type: Optional["AssayType"] = None
    assay_details: List["AssayDetail"] = []
    # properties: List["Property"] = []


# class AssayCreate(AssayBase):
#     property_ids: List[int] = []  # List of property IDs to associate with this assay
=======
class AssayRunResponse(AssayRunResponseBase):
    assay: Optional["Assay"] = None
    assay_run_details: List["AssayRunDetail"] = []
    properties: List["Property"] = []


class AssayRunCreate(AssayRunBase):
    property_ids: List[int] = []  # List of property IDs to associate with this assay
>>>>>>> 6599faeb


class AssayRunDetail(SQLModel, table=True):
    __tablename__ = "assay_run_details"
    __table_args__ = {"schema": DB_SCHEMA}

    assay_run_id: int = Field(foreign_key=f"{DB_SCHEMA}.assay_runs.id", primary_key=True)
    property_id: int = Field(foreign_key=f"{DB_SCHEMA}.properties.id", primary_key=True)

    value_datetime: Optional[datetime] = Field(default=None, sa_column=Column(DateTime(timezone=True)))
    value_uuid: Optional[uuid.UUID] = Field(default_factory=uuid.uuid4)
    value_num: Optional[float] = Field(default=None)
    value_string: Optional[str] = Field(default=None)

    assay_run: "AssayRun" = Relationship(back_populates="assay_run_details")
    property: Optional["Property"] = Relationship()


class AssayRun(AssayRunResponseBase, table=True):
    __tablename__ = "assay_runs"
    __table_args__ = {"schema": DB_SCHEMA}

    updated_at: datetime = Field(sa_column=Column(DateTime(timezone=True), server_default=func.now()))
    created_by: uuid.UUID = Field(nullable=False, default_factory=uuid.uuid4)
    updated_by: uuid.UUID = Field(nullable=False, default_factory=uuid.uuid4)

    # Relationships - use assay_properties via assay to get list of expected properties
    # No direct properties relationship as assay_properties table no longer exists
    assay: "Assay" = Relationship(back_populates="assay_runs")
    assay_results: List["AssayResult"] = Relationship(back_populates="assay_run")
    assay_run_details: List["AssayRunDetail"] = Relationship(back_populates="assay_run")

    properties: List["Property"] = Relationship(
        back_populates="assay_runs", link_model=AssayRunDetail, sa_relationship_kwargs={"lazy": "joined"}
    )


class Property(PropertyResponse, table=True):
    __tablename__ = "properties"
    __table_args__ = (
        CheckConstraint(
            "value_type IN ('int', 'double', 'bool', 'datetime', 'string', 'uuid')", name="properties_value_type_check"
        ),
        CheckConstraint(
            "property_class IN ('DECLARED', 'CALCULATED', 'MEASURED', 'PREDICTED', 'ASSERTED')",
            name="properties_property_class_check",
        ),
        CheckConstraint(
            "scope IN ('BATCH', 'COMPOUND', 'ASSAY', 'ASSAY_TYPES', 'ASSAY_RESULTS', 'SYSTEM')",
            name="properties_scope_check",
        ),
        {"schema": DB_SCHEMA},
    )

    updated_at: datetime = Field(sa_column=Column(DateTime(timezone=True), server_default=func.now()))
    created_by: uuid.UUID = Field(nullable=False, default_factory=uuid.uuid4)
    updated_by: uuid.UUID = Field(nullable=False, default_factory=uuid.uuid4)

    assay_results: List["AssayResult"] = Relationship(back_populates="property")
    batch_details: List["BatchDetail"] = Relationship(back_populates="property")
    compound_details: List["CompoundDetail"] = Relationship(back_populates="property")
    assays: List["Assay"] = Relationship(link_model=AssayProperty)
    assay_runs: List["AssayRun"] = Relationship(back_populates="properties", link_model=AssayRunDetail)
    compounds: List["Compound"] = Relationship(
        back_populates="properties",
        link_model=CompoundDetail,
    )
    batches: List["Batch"] = Relationship(
        back_populates="properties",
        link_model=BatchDetail,
    )


class AssayResultBase(SQLModel):
    batch_id: int = Field(foreign_key=f"{DB_SCHEMA}.batches.id", nullable=False)
    assay_run_id: int = Field(foreign_key=f"{DB_SCHEMA}.assay_runs.id", nullable=False)
    property_id: int = Field(foreign_key=f"{DB_SCHEMA}.properties.id", nullable=False)

    value_qualifier: Optional[int] = Field(default=0, nullable=False)  # 0 for "=", 1 for "<", 2 for ">"
    value_num: Optional[float] = Field(default=None)
    value_string: Optional[str] = Field(default=None)
    value_bool: Optional[bool] = Field(default=None)


class AssayResultResponseBase(AssayResultBase):
    id: int = Field(primary_key=True, index=True)


# Extended response model with backward compatibility field
class AssayResultResponse(AssayResultResponseBase):
    # Add a computed field for backward compatibility
    result_value: Optional[Union[float, str, bool]] = None

    @validator("result_value", always=True)
    def compute_result_value(cls, v, values):
        """Compute result_value from the appropriate typed value field"""
        if "value_num" in values and values["value_num"] is not None:
            return values["value_num"]
        elif "value_string" in values and values["value_string"] is not None:
            return values["value_string"]
        elif "value_bool" in values and values["value_bool"] is not None:
            return values["value_bool"]
        return None


class AssayResult(AssayResultResponseBase, table=True):
    __tablename__ = "assay_results"
    __table_args__ = {"schema": DB_SCHEMA}

    batch: "Batch" = Relationship(back_populates="assay_results")
    assay_run: "AssayRun" = Relationship(back_populates="assay_results")
    property: "Property" = Relationship(back_populates="assay_results")


class AssayDetail(SQLModel, table=True):
    __tablename__ = "assay_details"
    __table_args__ = {"schema": DB_SCHEMA}

    assay_id: int = Field(foreign_key=f"{DB_SCHEMA}.assays.id", primary_key=True)
    property_id: int = Field(foreign_key=f"{DB_SCHEMA}.properties.id", primary_key=True)

    value_datetime: Optional[datetime] = Field(default=None, sa_column=Column(DateTime(timezone=True)))
    value_uuid: Optional[uuid.UUID] = Field(default_factory=uuid.uuid4)
    value_num: Optional[float] = Field(default=None)
    value_string: Optional[str] = Field(default=None)

    assay: "Assay" = Relationship(back_populates="assay_details")
    property: "Property" = Relationship()


class BatchAssayResultsCreate(SQLModel):
    assay_run_id: int
    batch_id: int
    measurements: Dict[str, Union[float, str, bool, Dict[str, Any]]]


class BatchAssayResultsResponse(SQLModel):
    assay_run_id: int
    batch_id: int
    assay_name: str
    measurements: Dict[str, Union[float, str, bool, Dict[str, Any]]]


class AdditionFields(SQLModel):
    name: Optional[str] = Field(default=None, unique=True)
    description: Optional[str] = None
    code: Optional[str] = None
    smiles: Optional[str] = None
    role: Optional[enums.AdditionsRole] = Field(default=None, sa_column=Column(Enum(enums.AdditionsRole)))
    molfile: Optional[str] = None
    formula: Optional[str] = None
    # Issue related to alias not working properly in SQLModel: https://github.com/fastapi/sqlmodel/issues/374
    molecular_weight: Optional[float] = Field(
        default=None,
        schema_extra={"validation_alias": "molecular weight"},
    )

    class Config:
        populate_by_name = True


class AdditionBase(AdditionFields):
    name: str = Field(nullable=False, unique=True)
    role: enums.AdditionsRole = Field(sa_column=Column(Enum(enums.AdditionsRole)))


class AdditionUpdate(AdditionFields):
    pass


class Addition(AdditionBase, table=True):
    __tablename__ = "additions"
    __table_args__ = (
        CheckConstraint("role IN ('SALT', 'SOLVATE')", name="additions_role_check"),
        {"schema": DB_SCHEMA},
    )

    id: int = Field(primary_key=True, index=True)
    created_at: datetime = Field(sa_column=Column(DateTime(timezone=True), server_default=func.now(), nullable=False))
    updated_at: datetime = Field(
        sa_column=Column(DateTime(timezone=True), server_default=func.now(), onupdate=func.now(), nullable=False)
    )
    created_by: uuid.UUID = Field(nullable=False, default_factory=uuid.uuid4)
    updated_by: uuid.UUID = Field(nullable=False, default_factory=uuid.uuid4)
    is_active: bool = Field(default=True)
    is_archived: bool = Field(default=False)
    deleted_at: Optional[datetime] = Field(sa_column=Column(DateTime(timezone=True), server_default=func.now()))
    deleted_by: Optional[uuid.UUID] = Field(default=None)


class BatchAdditionBase(SQLModel):
    batch_id: int = Field(foreign_key="moltrack.batches.id", nullable=False, unique=True)
    addition_id: int = Field(foreign_key="moltrack.additions.id", nullable=False, unique=True)
    addition_equivalent: float = Field(default=1)


class BatchAddition(BatchAdditionBase, table=True):
    __tablename__ = "batch_additions"
    __table_args__ = {"schema": DB_SCHEMA}

    id: int = Field(primary_key=True, index=True)
    created_at: datetime = Field(sa_column=Column(DateTime(timezone=True), server_default=func.now(), nullable=False))
    updated_at: datetime = Field(
        sa_column=Column(DateTime(timezone=True), server_default=func.now(), onupdate=func.now(), nullable=False)
    )
    created_by: uuid.UUID = Field(nullable=False, default_factory=uuid.uuid4)
    updated_by: uuid.UUID = Field(nullable=False, default_factory=uuid.uuid4)

    batch: "Batch" = Relationship(back_populates="batch_additions")


class SchemaPayload(SQLModel):
    properties: List["PropertyBase"] = Field(default_factory=list)
    synonym_types: List["SynonymTypeBase"] = Field(default_factory=list)


class AssayPropertiesPayload(SQLModel):
    assay_type_details_properties: List["PropertyBase"] = Field(default_factory=list)
    assay_details_properties: List["PropertyBase"] = Field(default_factory=list)
    assay_type_properties: List["PropertyBase"] = Field(default_factory=list)


class AdditionsPayload(SQLModel):
    additions: List["AdditionBase"] = Field(default_factory=list)


class SchemaBatchResponse(SQLModel):
    properties: Optional[List["PropertyBase"]] = Field(default_factory=list)
    synonym_types: Optional[List["SynonymTypeBase"]] = Field(default_factory=list)
    additions: List["AdditionBase"] = Field(default_factory=list)


class ExactSearchModel(SQLModel):
    query_smiles: str  # SMILES string for the molecule
    standardization_steps: Optional[List[str]] = None
    # hash_mol: Optional[str] = None

    # Optional standardization steps
    hash_mol: Optional[str] = None  # UUID hash generated from the standardized SMILES

    @validator("hash_mol", always=True, pre=True)
    def validate_or_generate_hash(cls, v, values):
        """
        Validate or generate a UUID hash from the standardized SMILES.
        """
        import crud

        query_smiles = values.get("query_smiles")
        layers = crud.get_standardized_mol_and_layers(query_smiles)

        # Generate the hash if not provided - this is a placeholder
        # this would be GetMolHash
        if v is None:
            logger.debug(GetMolHash(layers))
            return GetMolHash(layers)
        return v


class SearchCompoundStructure(SQLModel):
    search_type: Literal["substructure", "tautomer", "stereo", "similarity", "connectivity"]  # Type of structure search
    query_smiles: str  # SMILES string for the structure search
    search_parameters: Optional[Dict[str, Any]] = Field(
        default_factory=dict,
        description="Additional parameters for the search (e.g., similarity threshold, tautomer options)",
    )


class QueryCondition(SQLModel):
    table: Literal["batch", "compounds", "assays"]  # Specify the tables to query
    field: Literal["hash_tautomer", "hash_no_stereo_smiles"]  # Field/column to filter on
    operator: Literal["=", "!=", ">", "<", ">=", "<=", "LIKE", "IN"]  # expand for supported by rdkit cartridge like @>?
    value: Optional[Any] = None  #
    query_smiles: Optional[str] = None
    columns: Optional[list[str]] = None  # List of columns to return for table


class ComplexQueryRequest(SQLModel):
    conditions: list[QueryCondition]
    logic: Literal["AND", "OR"] = "AND"


class ExactSearchParameters(SQLModel):
    field: str
    value: Optional[str] = None


class AssayTypeCreateBase(SQLModel):
    name: str
    description: Optional[str] = None
    details: Dict[str, Any]


class AssayTypeCreate(SQLModel):
    assay_type: AssayTypeCreateBase


class AssayCreateBase(AssayBase):
    assay_details: Dict[str, Any]


class AssayCreate(SQLModel):
    assay: AssayCreateBase<|MERGE_RESOLUTION|>--- conflicted
+++ resolved
@@ -258,11 +258,7 @@
     property_id: int = Field(foreign_key=f"{DB_SCHEMA}.properties.id", primary_key=True)
     required: bool = Field(default=False)
 
-<<<<<<< HEAD
-    assay_type: "AssayType" = Relationship(back_populates="assay_type_properties")
-=======
     assay: "Assay" = Relationship(back_populates="property_requirements")
->>>>>>> 6599faeb
     property: "Property" = Relationship()
 
 
@@ -271,17 +267,10 @@
     description: Optional[str] = Field(default=None)
 
 
-<<<<<<< HEAD
-# class AssayTypeCreate(AssayTypeBase):
+# class AssayCreate(AssayBase):
 #     property_ids: List[int] = []  # List of property IDs to associate with this assay type
 #     property_requirements: List[Dict[str, Any]] = []  # List of property requirements
 #     property_details: List[Dict[str, Any]] = []  # List of property metadata
-=======
-class AssayCreate(AssayBase):
-    property_ids: List[int] = []  # List of property IDs to associate with this assay type
-    property_requirements: List[Dict[str, Any]] = []  # List of property requirements
-    property_details: List[Dict[str, Any]] = []  # List of property metadata
->>>>>>> 6599faeb
 
 
 class AssayResponseBase(AssayBase):
@@ -292,13 +281,8 @@
 
 class AssayResponse(AssayResponseBase):
     properties: List["Property"] = []
-<<<<<<< HEAD
-    assay_type_details: List["AssayTypeDetail"] = []
-    assay_type_properties: List["AssayTypeProperty"] = []
-=======
     assay_details: List["AssayDetail"] = []
     property_requirements: List["AssayProperty"] = []
->>>>>>> 6599faeb
 
 
 class Assay(AssayResponseBase, table=True):
@@ -310,15 +294,9 @@
 
     properties: List["Property"] = Relationship(back_populates="assays", link_model=AssayProperty)
 
-<<<<<<< HEAD
-    assays: List["Assay"] = Relationship(back_populates="assay_type")
-    assay_type_details: List["AssayTypeDetail"] = Relationship(back_populates="assay_type")
-    assay_type_properties: List["AssayTypeProperty"] = Relationship(back_populates="assay_type")
-=======
     assay_runs: List["AssayRun"] = Relationship(back_populates="assay")
     assay_details: List["AssayDetail"] = Relationship(back_populates="assay")
     property_requirements: List["AssayProperty"] = Relationship(back_populates="assay")
->>>>>>> 6599faeb
 
 
 class AssayRunBase(SQLModel):
@@ -332,16 +310,6 @@
     created_at: datetime = Field(sa_column=Column(DateTime(timezone=True), server_default=func.now()))
 
 
-<<<<<<< HEAD
-class AssayResponse(AssayResponseBase):
-    assay_type: Optional["AssayType"] = None
-    assay_details: List["AssayDetail"] = []
-    # properties: List["Property"] = []
-
-
-# class AssayCreate(AssayBase):
-#     property_ids: List[int] = []  # List of property IDs to associate with this assay
-=======
 class AssayRunResponse(AssayRunResponseBase):
     assay: Optional["Assay"] = None
     assay_run_details: List["AssayRunDetail"] = []
@@ -350,7 +318,6 @@
 
 class AssayRunCreate(AssayRunBase):
     property_ids: List[int] = []  # List of property IDs to associate with this assay
->>>>>>> 6599faeb
 
 
 class AssayRunDetail(SQLModel, table=True):

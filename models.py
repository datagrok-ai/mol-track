<<<<<<< HEAD
from sqlalchemy import Boolean, Column, ForeignKey, Integer, Text, Float, DateTime, Date, CheckConstraint, Table
from sqlalchemy.dialects.postgresql import UUID
=======
from sqlalchemy import UUID, Boolean, Column, ForeignKey, Integer, String, Text, Float, DateTime, Date, Enum, CheckConstraint, Table, UniqueConstraint
>>>>>>> bf9fe1bf
from sqlalchemy.orm import relationship
from sqlalchemy.sql import func
import enum
import os

# Handle both package imports and direct execution
try:
    # When imported as a package (for tests)
    from .database import Base
except ImportError:
    # When run directly
    from database import Base

# Get the schema name from environment variable or use default
DB_SCHEMA = os.environ.get("DB_SCHEMA", "moltrack")

# This association table is no longer needed since assay_properties isn't in the schema
# Association table for Assay-Property many-to-many relationship
# AssayProperty = Table(
#     "assay_properties",
#     Base.metadata,
#     Column("assay_id", Integer, ForeignKey(f"{DB_SCHEMA}.assays.id"), primary_key=True),
#     Column("property_id", Integer, ForeignKey(f"{DB_SCHEMA}.properties.id"), primary_key=True),
#     schema=DB_SCHEMA
# )

# No longer needed as we've converted to an ORM class
# Association table for AssayType-Property many-to-many relationship
# AssayTypeProperty = Table(

class User(Base):
    __tablename__ = "users"
    __table_args__ = {"schema": DB_SCHEMA}

    id = Column(UUID(as_uuid=True), primary_key=True, nullable=False)
    email = Column(Text, nullable=False)
    first_name = Column(Text, nullable=False)
    last_name = Column(Text, nullable=False)
    has_password = Column(Boolean, nullable=False)
    is_active = Column(Boolean, default=False, nullable=False)
    is_service_account = Column(Boolean, default=False, nullable=False)
    created_at = Column(DateTime(timezone=True), server_default=func.now())
    updated_at = Column(DateTime(timezone=True), server_default=func.now(), onupdate=func.now())
    created_by = Column(UUID(as_uuid=True), nullable=False)
    updated_by = Column(UUID(as_uuid=True), nullable=False)

class Compound(Base):
    __tablename__ = "compounds"
    __table_args__ = {"schema": DB_SCHEMA}

    id = Column(Integer, primary_key=True, index=True)
    canonical_smiles = Column(Text, nullable=False)
    original_molfile = Column(Text, nullable=False)
    inchi = Column(Text, nullable=False)
<<<<<<< HEAD
=======
    inchikey = Column(Text, nullable=False, unique=True)
    molregno = Column(Integer, nullable=False)
>>>>>>> bf9fe1bf
    formula = Column(Text, nullable=False)
    hash_mol = Column(UUID(as_uuid=True), nullable=False)
    hash_tautomer = Column(UUID(as_uuid=True), nullable=False)
    hash_canonical_smiles = Column(UUID(as_uuid=True), nullable=False)
    hash_no_stereo_smiles = Column(UUID(as_uuid=True), nullable=False)
    hash_no_stereo_tautomer = Column(UUID(as_uuid=True), nullable=False)
<<<<<<< HEAD
    sgroup_data = Column(Text, nullable=True)
    inchikey = Column(Text, nullable=False)
    is_archived = Column(Boolean, nullable=True, default=False)
    created_at = Column(DateTime(timezone=True), server_default=func.now(), nullable=False)
    updated_at = Column(DateTime(timezone=True), server_default=func.now(), onupdate=func.now(), nullable=False)

=======
    created_at = Column(DateTime(timezone=True), server_default=func.now())
    updated_at = Column(DateTime(timezone=True), server_default=func.now(), onupdate=func.now())
    created_by = Column(UUID(as_uuid=True), nullable=False)
    updated_by = Column(UUID(as_uuid=True), nullable=False)
    deleted_at = Column(DateTime(timezone=True), server_default=func.now())
    deleted_by = Column(UUID(as_uuid=True), nullable=False)
    is_archived = Column(Boolean, default=False)
    
>>>>>>> bf9fe1bf
    # Relationships
    batches = relationship("Batch", back_populates="compound")

class Batch(Base):
    __tablename__ = "batches"
    __table_args__ = {"schema": DB_SCHEMA}

    id = Column(Integer, primary_key=True, index=True)
    created_at = Column(DateTime(timezone=True), server_default=func.now())
    updated_at = Column(DateTime(timezone=True), server_default=func.now())
    created_by = Column(UUID(as_uuid=True), nullable=False)
    updated_by = Column(UUID(as_uuid=True), nullable=False)
    compound_id = Column(Integer, ForeignKey(f"{DB_SCHEMA}.compounds.id"), nullable=False)
    batch_regno = Column(Integer, nullable=False)
    notes = Column(Text)
    
    # Relationships
    compound = relationship("Compound", back_populates="batches")
    assay_results = relationship("AssayResult", back_populates="batch")
    batch_details = relationship("BatchDetail", back_populates="batch")

class BatchDetail(Base):
    __tablename__ = "batch_details"
    __table_args__ = {"schema": DB_SCHEMA}

    id = Column(Integer, primary_key=True, index=True)
    batch_id = Column(Integer, ForeignKey(f"{DB_SCHEMA}.batches.id"), nullable=False)
    property_id = Column(Integer, ForeignKey(f"{DB_SCHEMA}.properties.id"), nullable=False)
    
    value_qualifier = Column(Integer, nullable=False, default=0)  # 0 for "=", 1 for "<", 2 for ">"
    value_datetime = Column(DateTime(timezone=True))
    value_uuid = Column(UUID(as_uuid=True))
    value_num = Column(Float)
    value_string = Column(Text)

    created_at = Column(DateTime(timezone=True), server_default=func.now())
    updated_at = Column(DateTime(timezone=True), server_default=func.now())
    created_by = Column(UUID(as_uuid=True), nullable=False)
    updated_by = Column(UUID(as_uuid=True), nullable=False)
    
    # Relationships
    batch = relationship("Batch", back_populates="batch_details")
    property = relationship("Property", back_populates="batch_details")

class ValueType(enum.Enum):
    INT = "int"
    DOUBLE = "double"
    BOOL = "bool"
    DATETIME = "datetime"
    STRING = "string"

class PropertyClass(enum.Enum):
    CALCULATED = "CALCULATED"
    MEASURED = "MEASURED"
    PREDICTED = "PREDICTED"

class Property(Base):
    __tablename__ = "properties"
    __table_args__ = (
        CheckConstraint(
            "value_type IN ('int', 'double', 'bool', 'datetime', 'string')",
            name="properties_value_type_check"
        ),
        CheckConstraint(
            "property_class IN ('CALCULATED', 'MEASURED', 'PREDICTED')",
            name="properties_property_class_check"
        ),
        CheckConstraint(
            "scope IN ('BATCH', 'COMPOUND', 'ASSAY', 'SYSTEM')",
            name="properties_scope_check"
        ),
        {"schema": DB_SCHEMA}
    )

    id = Column(Integer, primary_key=True, index=True)
    name = Column(Text, nullable=False)
    value_type = Column(Text, nullable=False)
    property_class = Column(Text, nullable=False)
    unit = Column(Text)
    scope = Column(Text, nullable=False)
    semantic_type_id = Column(Integer, ForeignKey(f"{DB_SCHEMA}.semantic_types.id"))
    created_at = Column(DateTime(timezone=True), server_default=func.now())
    updated_at = Column(DateTime(timezone=True), server_default=func.now())
    created_by = Column(UUID(as_uuid=True), nullable=False)
    updated_by = Column(UUID(as_uuid=True), nullable=False)

    # Relationship to assay results
    assay_results = relationship("AssayResult", back_populates="property")
    batch_details = relationship("BatchDetail", back_populates="property")

class AssayTypeDetail(Base):
    __tablename__ = "assay_type_details"
    __table_args__ = {"schema": DB_SCHEMA}

    assay_type_id = Column(Integer, ForeignKey(f"{DB_SCHEMA}.assay_types.id"), primary_key=True)
    property_id = Column(Integer, ForeignKey(f"{DB_SCHEMA}.properties.id"), primary_key=True)
    
    value_datetime = Column(DateTime(timezone=True))
    value_uuid = Column(UUID(as_uuid=True))
    value_num = Column(Float)
    value_string = Column(Text)
    
    # Relationships
    assay_type = relationship("AssayType", back_populates="assay_type_details")
    property = relationship("Property")

class AssayDetail(Base):
    __tablename__ = "assay_details"
    __table_args__ = {"schema": DB_SCHEMA}

    assay_id = Column(Integer, ForeignKey(f"{DB_SCHEMA}.assays.id"), primary_key=True)
    property_id = Column(Integer, ForeignKey(f"{DB_SCHEMA}.properties.id"), primary_key=True)
    
    value_datetime = Column(DateTime(timezone=True))
    value_uuid = Column(UUID(as_uuid=True))
    value_num = Column(Float)
    value_string = Column(Text)
    
    # Relationships
    assay = relationship("Assay", back_populates="assay_details")
    property = relationship("Property")

# Redefining AssayTypeProperty which was previously just a Table
class AssayTypeProperty(Base):
    __tablename__ = "assay_type_properties"
    __table_args__ = {"schema": DB_SCHEMA}

    assay_type_id = Column(Integer, ForeignKey(f"{DB_SCHEMA}.assay_types.id"), primary_key=True)
    property_id = Column(Integer, ForeignKey(f"{DB_SCHEMA}.properties.id"), primary_key=True)
    required = Column(Boolean, default=False)
    
    # Relationships
    assay_type = relationship("AssayType", back_populates="property_requirements")
    property = relationship("Property")

class AssayType(Base):
    __tablename__ = "assay_types"
    __table_args__ = {"schema": DB_SCHEMA}

    id = Column(Integer, primary_key=True, index=True)
    name = Column(Text, nullable=False)
    description = Column(Text)
    created_at = Column(DateTime, server_default=func.now())
    updated_at = Column(DateTime, server_default=func.now(), onupdate=func.now())
    created_by = Column(UUID(as_uuid=True), nullable=False)
    updated_by = Column(UUID(as_uuid=True), nullable=False)
    
    # Relationships - use secondary join for many-to-many
    properties = relationship(
        "Property", 
        secondary=f"{DB_SCHEMA}.assay_type_properties",
        primaryjoin=f"AssayType.id==AssayTypeProperty.assay_type_id",
        secondaryjoin=f"AssayTypeProperty.property_id==Property.id",
        backref="assay_types"
    )
    assays = relationship("Assay", back_populates="assay_type")
    assay_type_details = relationship("AssayTypeDetail", back_populates="assay_type")
    property_requirements = relationship("AssayTypeProperty", back_populates="assay_type")

class Assay(Base):
    __tablename__ = "assays"
    __table_args__ = {"schema": DB_SCHEMA}

    id = Column(Integer, primary_key=True, index=True)
    assay_type_id = Column(Integer, ForeignKey(f"{DB_SCHEMA}.assay_types.id"), nullable=False)
    name = Column(Text, nullable=False)
    description = Column(Text)
    created_at = Column(DateTime(timezone=True), server_default=func.now())
    updated_at = Column(DateTime(timezone=True), server_default=func.now())
    created_by = Column(UUID(as_uuid=True), nullable=False)
    updated_by = Column(UUID(as_uuid=True), nullable=False)
    
    # Relationships - use assay_type_properties via assay_type to get list of expected properties
    # No direct properties relationship as assay_properties table no longer exists
    assay_type = relationship("AssayType", back_populates="assays")
    assay_results = relationship("AssayResult", back_populates="assay")
    assay_details = relationship("AssayDetail", back_populates="assay")

class AssayResult(Base):
    __tablename__ = "assay_results"
    __table_args__ = {"schema": DB_SCHEMA}

    id = Column(Integer, primary_key=True, index=True)
    batch_id = Column(Integer, ForeignKey(f"{DB_SCHEMA}.batches.id"), nullable=False)
    assay_id = Column(Integer, ForeignKey(f"{DB_SCHEMA}.assays.id"), nullable=False)
    property_id = Column(Integer, ForeignKey(f"{DB_SCHEMA}.properties.id"), nullable=False)
    
    # Value fields
    value_qualifier = Column(Integer, nullable=False, default=0)  # 0 for "=", 1 for "<", 2 for ">"
    value_num = Column(Float)
    value_string = Column(Text)
    value_bool = Column(Boolean)
    
    # Relationships
    batch = relationship("Batch", back_populates="assay_results")
    assay = relationship("Assay", back_populates="assay_results")
    property = relationship("Property", back_populates="assay_results")

class SemanticType(Base):
    __tablename__ = 'semantic_types'
    __table_args__ = {"schema": DB_SCHEMA}

    id = Column(Integer, primary_key=True, nullable=False)
    name = Column(Text, nullable=False)
    description = Column(Text, nullable=True)<|MERGE_RESOLUTION|>--- conflicted
+++ resolved
@@ -1,9 +1,4 @@
-<<<<<<< HEAD
-from sqlalchemy import Boolean, Column, ForeignKey, Integer, Text, Float, DateTime, Date, CheckConstraint, Table
-from sqlalchemy.dialects.postgresql import UUID
-=======
 from sqlalchemy import UUID, Boolean, Column, ForeignKey, Integer, String, Text, Float, DateTime, Date, Enum, CheckConstraint, Table, UniqueConstraint
->>>>>>> bf9fe1bf
 from sqlalchemy.orm import relationship
 from sqlalchemy.sql import func
 import enum
@@ -58,25 +53,14 @@
     canonical_smiles = Column(Text, nullable=False)
     original_molfile = Column(Text, nullable=False)
     inchi = Column(Text, nullable=False)
-<<<<<<< HEAD
-=======
     inchikey = Column(Text, nullable=False, unique=True)
     molregno = Column(Integer, nullable=False)
->>>>>>> bf9fe1bf
     formula = Column(Text, nullable=False)
     hash_mol = Column(UUID(as_uuid=True), nullable=False)
     hash_tautomer = Column(UUID(as_uuid=True), nullable=False)
     hash_canonical_smiles = Column(UUID(as_uuid=True), nullable=False)
     hash_no_stereo_smiles = Column(UUID(as_uuid=True), nullable=False)
     hash_no_stereo_tautomer = Column(UUID(as_uuid=True), nullable=False)
-<<<<<<< HEAD
-    sgroup_data = Column(Text, nullable=True)
-    inchikey = Column(Text, nullable=False)
-    is_archived = Column(Boolean, nullable=True, default=False)
-    created_at = Column(DateTime(timezone=True), server_default=func.now(), nullable=False)
-    updated_at = Column(DateTime(timezone=True), server_default=func.now(), onupdate=func.now(), nullable=False)
-
-=======
     created_at = Column(DateTime(timezone=True), server_default=func.now())
     updated_at = Column(DateTime(timezone=True), server_default=func.now(), onupdate=func.now())
     created_by = Column(UUID(as_uuid=True), nullable=False)
@@ -85,7 +69,6 @@
     deleted_by = Column(UUID(as_uuid=True), nullable=False)
     is_archived = Column(Boolean, default=False)
     
->>>>>>> bf9fe1bf
     # Relationships
     batches = relationship("Batch", back_populates="compound")
 

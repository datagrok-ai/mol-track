--- conflicted
+++ resolved
@@ -366,13 +366,8 @@
             name="properties_property_class_check",
         ),
         CheckConstraint(
-<<<<<<< HEAD
             "scope IN ('BATCH', 'COMPOUND', 'ASSAY', 'ASSAY_TYPES', 'ASSAY_RESULTS', 'SYSTEM')",
             name="properties_scope_check",
-=======
-            "property_class IN ('DECLARED', 'CALCULATED', 'MEASURED', 'PREDICTED')",
-            name="properties_property_class_check",
->>>>>>> 1bff6dcc
         ),
         {"schema": DB_SCHEMA},
     )
